defmodule AnomaTest.Node.Solver do
  use ExUnit.Case, async: true

  test "x for y" do
    import alias Anoma.Resource
    alias Anoma.Resource.Transaction
    alias Anoma.Resource.ProofRecord
    alias Anoma.Node.Solver
    alias Anoma.Node.IntentPool
    alias Anoma.Node.Router

    keya = Anoma.Crypto.Sign.new_keypair()
    keyb = Anoma.Crypto.Sign.new_keypair()
    rxa = %{new_with_npk(keya.public) | label: "x", quantity: 1}
    rxb = %{new_with_npk(keyb.public) | label: "x", quantity: 1}
    rya = %{new_with_npk(keya.public) | label: "y", quantity: 1}
    ryb = %{new_with_npk(keyb.public) | label: "y", quantity: 1}

    tx1 = %Transaction{
      proofs: [ProofRecord.prove(rxa), ProofRecord.prove(rya)],
      commitments: [commitment(rxa)],
      nullifiers: [Resource.nullifier(rya, keya.secret)]
    }

    tx2 = %Transaction{
      proofs: [ProofRecord.prove(rxb), ProofRecord.prove(ryb)],
      commitments: [commitment(ryb)],
      nullifiers: [Resource.nullifier(rxb, keyb.secret)]
    }

<<<<<<< HEAD
    Solver.start_link(logger: :solver_test_logger, name: :solver_test)
    Solver.Communicator.subscribe(:solver_test_com, self(), false)
=======
    {:ok, router} = Router.start()
    {:ok, intents} = Router.new_topic(router)
    {:ok, solutions} = Router.new_topic(router)
    {:ok, iip} = Router.start_engine(router, IntentPool, intents)
>>>>>>> 99f27fce

    {:ok, _sip} =
      Router.start_engine(router, Solver, {router, iip, intents, solutions})

    :ok = Router.call(router, {:subscribe_topic, solutions, :local})

    IntentPool.new_intent(iip, tx1)
    IntentPool.new_intent(iip, tx2)

    receive do
      {:"$gen_cast", {_, {:solutions, [solution]}}} ->
        assert Enum.all?([commitment(rxa), commitment(ryb)], fn x ->
                 x in solution.commitments
               end)

        assert Enum.all?(
                 [
                   ProofRecord.prove(rxa),
                   ProofRecord.prove(rya),
                   ProofRecord.prove(rxb),
                   ProofRecord.prove(ryb)
                 ],
                 fn x -> x in solution.proofs end
               )
    end
  end
end<|MERGE_RESOLUTION|>--- conflicted
+++ resolved
@@ -28,18 +28,19 @@
       nullifiers: [Resource.nullifier(rxb, keyb.secret)]
     }
 
-<<<<<<< HEAD
-    Solver.start_link(logger: :solver_test_logger, name: :solver_test)
-    Solver.Communicator.subscribe(:solver_test_com, self(), false)
-=======
     {:ok, router} = Router.start()
     {:ok, intents} = Router.new_topic(router)
     {:ok, solutions} = Router.new_topic(router)
-    {:ok, iip} = Router.start_engine(router, IntentPool, intents)
->>>>>>> 99f27fce
+
+    {:ok, iip} =
+      Router.start_engine(router, IntentPool, {intents, nil})
 
     {:ok, _sip} =
-      Router.start_engine(router, Solver, {router, iip, intents, solutions})
+      Router.start_engine(
+        router,
+        Solver,
+        {router, nil, iip, intents, solutions}
+      )
 
     :ok = Router.call(router, {:subscribe_topic, solutions, :local})
 
