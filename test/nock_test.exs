defmodule AnomaTest.Nock do
  use ExUnit.Case, async: true

  import Nock
  import TestHelper.Nock
  alias Anoma.{Storage, Order}
  alias Anoma.Node.Storage.Ordering

  doctest(Nock)

  setup_all do
    storage = %Anoma.Storage{
      qualified: AnomaTest.Nock.Qualified,
      order: AnomaTest.Nock.Order
    }

<<<<<<< HEAD
    ordering = :nock_storage_com

    unless Process.whereis(ordering) do
      Anoma.Node.Storage.start_link(
        name: :nock_storage,
        table: storage,
        logger: :nock_logger
      )
    end
=======
    {:ok, router} = Anoma.Node.Router.start()
    # on_exit(fn -> Anoma.Node.Router.stop(router.id) end)
    {:ok, ordering} =
      Anoma.Node.Router.start_engine(router, Anoma.Node.Storage.Ordering, %{
        table: storage
      })
>>>>>>> 99f27fce

    snapshot_path = [:my_special_nock_snaphsot | 0]

    env = %Nock{snapshot_path: snapshot_path, ordering: ordering}

    [env: env]
  end

  describe "Basic functionality" do
    test "base call" do
      assert nock(using_dec_core(), [9, 2, 0 | 1]) == {:ok, 998}
    end

    test "call with changing arguments" do
      assert nock(using_dec_core(), [9, 2, 10, [6, 1 | 5], 0 | 1]) == {:ok, 4}
    end
  end

  describe "Standard Library" do
    test "calling fib" do
      assert nock(factorial(), [9, 2, 10, [6, 1 | 7], 0 | 1]) == {:ok, 13}
    end
  end

  describe "Scrying" do
    test "successful scry", %{env: env} do
      key = 777
      id = System.unique_integer([:positive])
      storage = Ordering.get_storage(env.ordering)
      increment = increment_counter_val(key)

      Storage.ensure_new(storage)

      # setup id in the system for snapshot 1
      Ordering.new_order(env.ordering, [Order.new(1, id, self())])
      # put the key with some value
      Storage.put(storage, key, 5)
      # Now snapshot it so we can scry
      Storage.put_snapshot(storage, hd(env.snapshot_path))
      assert {:ok, val} = nock(increment, [9, 2, 10, [6, 1 | id], 0 | 1], env)
      assert val == [777 | 6]
    end

    test "scry may return error if not found", %{env: env} do
      key = 666
      id = System.unique_integer([:positive])
      storage = Ordering.get_storage(env.ordering)
      increment = increment_counter_val(key)

      Storage.ensure_new(storage)

      # setup id in the system for snapshot 1
      Ordering.new_order(env.ordering, [Order.new(1, id, self())])
      # Now snapshot it so we can scry
      Storage.put_snapshot(storage, hd(env.snapshot_path))
      assert :error = nock(increment, [9, 2, 10, [6, 1 | id], 0 | 1], env)
    end
  end
end<|MERGE_RESOLUTION|>--- conflicted
+++ resolved
@@ -14,24 +14,12 @@
       order: AnomaTest.Nock.Order
     }
 
-<<<<<<< HEAD
-    ordering = :nock_storage_com
-
-    unless Process.whereis(ordering) do
-      Anoma.Node.Storage.start_link(
-        name: :nock_storage,
-        table: storage,
-        logger: :nock_logger
-      )
-    end
-=======
     {:ok, router} = Anoma.Node.Router.start()
     # on_exit(fn -> Anoma.Node.Router.stop(router.id) end)
     {:ok, ordering} =
       Anoma.Node.Router.start_engine(router, Anoma.Node.Storage.Ordering, %{
         table: storage
       })
->>>>>>> 99f27fce
 
     snapshot_path = [:my_special_nock_snaphsot | 0]
 
