defmodule Anoma.Node.Router do
  @moduledoc """

  I have a few use cases and APIs throughout an Anoma application:

  1. I provide central routing infrastructure for inter-node and
     intra-node communication

  1. I provide service's for topic creation and
     `Anoma.Node.Router.Engine` creation

  1. I provide a behavior interface similar to `GenServer` for both
     [`Engine`](`Anoma.Node.Router.Engine`) messaging and `Topic`
     messaging


  ## Router Topology

  A good view of my topology and how various
  `Anoma.Node.Router.Engine` and topic's relate to me can be seen by
  the following diagram.

  ```mermaid
  graph TB
    S(Router Supervisor)
    R(Router)
    C(Engine #1) ~~~ B(Engine #2)
    T1(Topic #1) ~~~ T2(Topic #2)
    S ==>R & B & C
    S -.->T1 & T2
    R <-->|router| B & C & T1 & T2
  ```

  `Anoma.Node.Router.Engine`'s that are spawned via `start_engine/3`
  are added to the supervisor, and messages sent via `call/3` or
  `cast/2` may be routed through myself.

  Topics are handled somewhat specially. Since they serve a much more
  limited role, I handle and manage them personally and the dashed
  lines in the diagram are not real. However for building a conceptual
  model, we can view `Topics` spawned by `new_topic/1` as spawning an
  [`Engine`](`Anoma.Node.Router.Engine`), and messages sent via
  `call/3` or `cast/2` as being routed through myself.

  ## Server Terminology

  For the sake of this document, the word `Server` will refer to both
  [`Engines`](`Anoma.Node.Router.Engine`) and `Topics`.

  ## Router PIDs

  The IDs of the various topics and
  [engines](`Anoma.Node.Router.Engine`), are not regular Erlang
  PID's. Instead we use our own address schema laid out in
  `Anoma.Node.Router.Addr`. Further information can also be found in
  our specs (link to specs when they are online).

  ## Router API

  I offer an API for anyone wishing to call me. These functions are:

  - `start/0`
  - `start/1`
  - `new_topic/1`
  - `start_engine/3`
  - `start_engine/4`
  - `subscribe_topic/2`
  - `subscribe_topic/3`

  ## Server APIs

  When writing server code, My module acts as a `GenServer` behavior,
  in that one should be using these functions when writing code to
  talk to the `Server`:

  - `call/2`
  - `call/3`
  - `cast/2`

  The API I offer is very reminiscent of `GenServer`'s API, however
  please read the [examples](#module-examples) section to get a sense
  on how the server code differs.

  ## Client/Server APIs

  Much like `GenServer`, user's typically don't call my `call/3` or
  `cast/2` directly. Instead the user wraps the calls in new functions
  representing the public API of the server. These wrappers are called
  the **client API**.

  ### Examples

  To get a good feel for writing idiomatic code using me, and how my
  API is differs from `GenServer`, we will look at an implementation
  of a stack and see how it [differs from GenServer's stack
  example](https://hexdocs.pm/elixir/GenServer.html#module-client-server-apis)

      defmodule Stack do
        alias Anoma.Node.Router

        use Router.Engine

        @spec init(String.t()) :: {:ok, list(String.t())}
        def init(elements) do
          initial_state = String.split(elements, ",", trim: true)
          {:ok, initial_state}
        end

        @spec push(Router.addr(), String.t()) :: :ok
        def push(pid, element) do
          Router.cast(pid, {:push, element})
        end

        @spec pop(Addr.t()) :: String.t()
        def pop(pid) do
          Router.call(pid, :pop)
        end

        def handle_call(:pop, _from, state) do
          [to_caller | new_state] = state
          {:reply, to_caller, new_state}
        end

        def handle_cast({:push, element}, _from, state) do
          new_state = [element | state]
          {:noreply, new_state}
        end
      end

  And we can use this Engine like the following

      iex> {:ok, router} = Router.start()
      iex> {:ok, stack} = Router.start_engine(router, Stack, "hello")
      iex> Stack.pop(stack)
      "hello"
      iex> Stack.push(stack, "hi")
      :ok
      iex> Stack.pop(stack)
      "hi"

  Overall having both server and client functionality that is clearly
  labeled, leads to good user UI's.

  ### Difference in Design from `GenServer`

  The Stack example shows how my API differs from `Genserver`:

  1. There is currently no `GenServer.start_link/3` for the Router

  1. Even `handle_cast`'s take a `from` parameter

  1. We use `Anoma.Node.Router.Engine` and not `GenServer`

  1. Further `call/2` by default has an :infinite timeout

  ### Summarizing the interactions between Server and Clients

  For basic `Server`'s we can summarize interactions between all
  parties as follows.

    ```mermaid
    sequenceDiagram
      participant C as Client (Process/Engine)
      participant R as Router (Engine)
      participant S as Server (Engine)
      participant M as Module (Code)

      note right of C: Typically started by an init process
      C->>+R: Router.start_engine(router, module, arg, options)
      R->>+S: GenServer.start_link(router, module, arg, options)
      S-->>+M: init(arg)
      M-->>-S: {:ok, state} | :ignore | {:error, reason}
      S->>-R: {:ok, addr} | :ignore | {:error, reason}
      R->>-C: {:ok, addr} | :ignore | {:error, reason}

      note right of C: call is synchronous
      C->>+R: Router.call(addr, message)
      note right of R: For known engines this is optimized away
      R->>+S: GenSever.call(pid, {self, message})
      S-->>+M: handle_call(message, from, state)
      M-->>-S: {:reply, reply, state} | {:stop, reason, reply, state}
      S->>-C: reply

      note right of C: cast is asynchronous
      C-)R: Router.cast(addr, message)
      note right of R: For known engines this is optimized away
      R-)S: GenServer.cast(pid, message)
      S-->>+M: handle_cast(message, state)
      M-->>-S: {:noreply, state} | {:stop, reason, state}

      note right of C: send is asynchronous. the PAID must be known
      C-)S: Kernel.send(pid, message)
      S-->>+M: handle_info(message, state)
      M-->>-S: {:noreply, state} | {:stop, reason, state}
  ```

  What this diagram doesn't show is how Topic messaging works, and for
  that, this diagram may be of assistance.

    ```mermaid
    sequenceDiagram
      participant C as Client (Process/Engine)
      participant S2 as Server2 (Engine)
      participant R as Router (Engine)
      participant T as Topic (Topic)
      participant S as Server (Engine)


      note right of R: For simplicity we do not display a client
      S2-)+R: GenServer.subscribe(router, topic)
      R-->>+T: GenSever.call(addr, {self, message})
      T-->>-R: :ok | {:error, :no_such_topic}
      R-)-S2: :ok | {:error, :no_such_topic}


      note right of C: cast is asynchronous
      C-)R: Router.cast(addr, message)
      R-)+S: GenServer.cast(pid, message)
      note right of S: Imagine this call sends an update to a topic
      S-)-R: Router.cast(topic_addr, msg)
      R-->>T: Genserver.cast(pid, msg)
      T-->>R: Router.cast(addr_S2, msg)
      R-)S2: Genserver.cast(pid, msg)
  ```

  The dotted lines in the diagram are theoretically how `Tasks` could
  be implemented, however this is implementation dependent, and does
  indeed differ from the diagram.

  """
  use GenServer
  use TypedStruct
  require Logger

  alias __MODULE__
  alias Anoma.Crypto.Id
  alias Anoma.Node.Router.Addr

  @type addr() :: Addr.t()

  typedstruct module: Addr do
    @moduledoc """
    An address to which we can send a message.
    The server, if known, is a local actor which can receive it directly;
      otherwise, the mssage will be sent via the central router.
    If the server is known, but the id is not, then this is a local-only
      engine, which can only talk to other local engines.
    (Hence, at least one of id and server must be known; potentially both are.)
    """
    field(:router, Addr.t())
    field(:id, Id.Extern.t() | nil)
    field(:server, GenServer.server() | nil)
  end

  typedstruct do
    # slightly space-inefficient (duplicates extern), but more convenient
    field(:local_engines, %{Id.Extern.t() => Id.t()})
    # mapping of TopicId -> subscriber addrs
    field(:topic_table, %{Id.Extern.t() => MapSet.t(Addr.t())}, default: %{})

    # topics to which local engines are subscribed--redundant given the above, but useful
    field(:local_engine_subs, %{addr() => Id.Extern.t()}, default: %{})
    field(:id, Id.Extern.t())
    field(:addr, addr())
    field(:supervisor, atom())
    # mapping id -> [pending messages]
    field(:msg_queue, map(), default: %{})
  end

  @spec start_link(Id.t()) :: GenServer.on_start()
  def start_link(id) do
    GenServer.start_link(__MODULE__, id,
      name: process_name(__MODULE__, id.external)
    )
  end

  ############################################################
  #                        Public API                        #
  ############################################################

  @doc """
  Starts a new router with a given cryptographic ID.
  """
  @spec start(Id.t()) ::
          :ignore
          | {:error, {:already_started, pid()} | :max_children | term()}
          | {:ok, Addr.t()}
  def start(id) do
    supervisor = process_name(:supervisor, id.external)

    {:ok, _} =
      DynamicSupervisor.start_link(name: supervisor, strategy: :one_for_one)

    router = process_name(__MODULE__, id.external)

    case DynamicSupervisor.start_child(supervisor, {__MODULE__, id}) do
      {:ok, _} ->
        {:ok,
         %Addr{
           id: id.external,
           server: router,
           router: router
         }}

      err ->
        err
    end
  end

  @doc """
  Starts a new router, with a random `Anoma.Crypto.Id`.
  """
  @spec start() :: :ignore | {:error, any()} | {:ok, Addr.t()}
  def start() do
    start(Id.new_keypair())
  end

  ############################################################
  #                      Public RPC API                      #
  ############################################################

  # not sure exactly how this will work for real, but it's convenient
  # to have for testing right now
  @doc """
  Creates a new topic. Takes the address of the router.
  """
  @spec new_topic(Addr.t()) :: {:ok, Addr.t()} | {:error, :already_exists}
  def new_topic(router) do
    call(router, {:create_topic, Id.new_keypair().external, :local})
  end

  @doc """
  Starts a new Engine
  """
  @spec start_engine(Addr.t(), atom(), Id.t(), term()) ::
          {:ok, Addr.t()}
          | :ignore
          | {:error, {:already_started, pid()} | :max_children | term()}
          # Otherwise start_engine gives a weird error on {:ok, Addr.t()}
          # if we can remove please do
          | any()
  def start_engine(router, module, id, arg) do
    with {:ok, _} <-
           DynamicSupervisor.start_child(
             call(router, :supervisor),
             {Anoma.Node.Router.Engine, {router, module, id, arg}}
           ) do
      {:ok,
       %Addr{
         router: router,
         id: id.external,
         server: process_name(module, id.external)
       }}
    end
  end

  # start a new instance of an engine, without caring about the id
  @spec start_engine(Addr.t(), atom(), any()) ::
          {:ok, Addr.t()}
          | :ignore
          | {:error, any()}
          # Otherwise start_engine gives a weird error on {:ok, Addr.t()}
          # if we can remove please do
          | any()
  def start_engine(router, module, arg) do
    start_engine(router, module, Id.new_keypair(), arg)
  end

  def stop(_router) do
  end

  ############################################################
  #                     Public Server API                    #
  ############################################################

  @doc """
  Makes a synchronous call to the `Server` and waits for a reply.

  Call has a few interesting cases we can consider

  1. Casting to a local [`Engine`](`Anoma.Node.Router.Engine`)

  1. Calling to a non local [`Engine`](`Anoma.Node.Router.Engine`)

  1. Casting to a `Topic`


  For the local [`Engine`](`Anoma.Node.Router.Engine`), then their
  [`Engine.handle_cast/3`](`c:Anoma.Node.Router.Engine.handle_cast/3`)
  will be called on the [`Engine`](`Anoma.Node.Router.Engine`) to
  handle the request.

  Calling a non local [`Engine`](`Anoma.Node.Router.Engine`) isn't
  handled yet.

  For `Topics` any `cast/2` sent, then triggers a series of `cast/2`
  to all subscribed `Process`'s

  """
  @spec cast(Addr.t(), term()) :: :ok
  def cast(addr = %Addr{server: server}, msg) when server != nil do
    GenServer.cast(server, {:router_cast, self_addr(addr), msg})
  end

  def cast(addr = %Addr{router: router, server: nil}, msg) do
    Logger.info("casting to non-local addr #{inspect(addr)}")
    GenServer.cast(router, {:cast, addr, self_addr(addr), msg})
  end

  @doc """
  See `call/3` for documentation.
  """
  @spec call(Addr.t(), term()) :: term()
  def call(addr, msg) do
    # default timeout for GenServer.call
    call(addr, msg, 5000)
  end

  @doc """
  Makes a synchronous call to the `Server` and waits for a reply.

  Call has a few interesting cases we can consider

  1. Calling a local [`Engine`](`Anoma.Node.Router.Engine`)

  1. Calling a non local [`Engine`](`Anoma.Node.Router.Engine`)

  We can not `call/3` a `Topic`, and thus those instances are not
  handled.

  Currently we do not handle the non local
  [`Engine`](`Anoma.Node.Router.Engine`) case.

  For the local [`Engine`](`Anoma.Node.Router.Engine`), then their
  [`Engine.handle_call/3`](`c:Anoma.Node.Router.Engine.handle_call/3`)
  will be called on the [`Engine`](`Anoma.Node.Router.Engine`) to
  handle the request.

  ### Timeouts

  By default the timeout is infinite for local calls. For non local
  calls the timeout is not yet defined and will be iterated upon in
  future versions

  """
  @spec call(Addr.t(), term(), :erlang.timeout()) :: term()
  def call(addr = %Addr{server: server}, msg, _timeout) when server != nil do
    # use an infinite timeout for local calls--timeout is only
    # significant for inter-node calls
    GenServer.call(server, {:router_call, self_addr(addr), msg}, :infinity)
  end

  # in this case, rather than the router doing all the work itself, it
  # returns a continuation so we don't bottleneck
  def call(addr = %Addr{router: router, server: nil}, msg, timeout) do
    Logger.info("calling non-local addr #{inspect(addr)}")
    GenServer.call(router, {:call, addr, self_addr(addr), msg, timeout}).()
  end

<<<<<<< HEAD
  ############################################################
  #                    Genserver Behavior                    #
  ############################################################
=======
  def self_addr(%Addr{router: router}) do
    %Addr{
      router: router,
      id: Process.get(:engine_id),
      server: Process.get(:engine_server) || self()
    }
  end

  # not sure exactly how this will work for real, but it's convenient
  # to have for testing right now
  def new_topic(router) do
    call(router, {:create_topic, Id.new_keypair().external, :local})
  end

  def new_topic(router, id) do
    call(router, {:create_topic, id.external, :local})
  end

  def start_engine(router, module, id, arg) do
    # case Anoma.Node.Router.Engine.start_link({module, id, arg}) do
    case DynamicSupervisor.start_child(
           call(router, :supervisor),
           {Anoma.Node.Router.Engine, {router, module, id, arg}}
         ) do
      {:ok, _} ->
        {:ok,
         %Addr{
           router: router,
           id: id.external,
           server: process_name(module, id.external)
         }}

      err ->
        err
    end
  end

  # start a new instance of an engine, without caring about the id
  def start_engine(router, module, arg) do
    start_engine(router, module, Id.new_keypair(), arg)
  end
>>>>>>> 1ebf15e2

  def handle_cast({:init_local_engine, id, _pid}, s) do
    s = %{s | local_engines: Map.put(s.local_engines, id.external, id)}
    {:noreply, s}
  end

  def handle_cast({:cleanup_local_engine, addr}, s) do
    s = %{
      s
      | local_engines: Map.delete(s.local_engines, addr.id),
        # remove all this engine's registrations
        topic_table:
          Enum.reduce(
            Map.get(s.local_engine_subs, addr, MapSet.new()),
            s.topic_table,
            fn topic, table ->
              Map.update!(table, topic, fn subscribers ->
                MapSet.delete(subscribers, addr)
              end)
            end
          ),
        local_engine_subs: Map.delete(s.local_engine_subs, addr)
    }

    {:noreply, s}
  end

  def handle_cast({:cast, addr, src_addr, msg}, s) do
    {:noreply, do_cast(s, addr, src_addr, msg)}
  end

  # def handle_self_cast(_, _, _) when false do
  # end

  # def handle_cast({src, msg}, s) do
  #   {:noreply, handle_self_cast(msg, src, s)}
  # end

  def handle_call({:call, addr, src_addr, msg, timeout}, _, s) do
    {res, s} = do_call(s, addr, src_addr, msg, timeout)
    {:reply, res, s}
  end

  def handle_call({:router_call, src, msg}, _, s) do
    {res, s} = handle_self_call(msg, src, s)
    {:reply, res, s}
  end

  ############################################################
  #                  Genserver Implementation                #
  ############################################################

  def handle_self_call(:supervisor, _, s) do
    {s.supervisor, s}
  end

  # create topic.  todo non local topics.  todo the topic should get
  # its own id so distinct topics can be dap
  def handle_self_call({:create_topic, id, :local}, _, s) do
    if Map.has_key?(s.topic_table, id) do
      {{:error, :already_exists}, s}
    else
      {{:ok, %Addr{id: id, router: s.addr.router}},
       %{s | topic_table: Map.put(s.topic_table, id, MapSet.new())}}
    end
  end

  # subscribe to topic
  # be nice and treat an address interchangeably
  # with an id (probably at some point this will be the only way to do
  # node-local topics)
  def handle_self_call({:subscribe_topic, %Addr{id: id}, scope}, addr, s) do
    handle_self_call({:subscribe_topic, id, scope}, addr, s)
  end

  def handle_self_call({:subscribe_topic, topic, :local}, addr, s) do
    if Map.has_key?(s.topic_table, topic) do
      s = %{
        s
        | topic_table:
            Map.update!(s.topic_table, topic, fn d -> MapSet.put(d, addr) end),
          local_engine_subs:
            Map.update(s.local_engine_subs, addr, MapSet.new([topic]), fn s ->
              MapSet.put(s, topic)
            end)
      }

      {:ok, s}
    else
      {{:error, :no_such_topic}, s}
    end
  end

  # unsubscribe.  todo should this error if the topic exists but
  # they're not already subscribed?
  def handle_self_call({:unsubscribe_topic, %Addr{id: id}, scope}, addr, s) do
    handle_self_call({:unsubscribe_topic, id, scope}, addr, s)
  end

  def handle_self_call({:unsubscribe_topic, topic, :local}, addr, s) do
    if Map.has_key?(s.topic_table, topic) do
      s = %{
        s
        | topic_table:
            Map.update!(s.topic_table, topic, fn d ->
              MapSet.delete(d, addr)
            end),
          local_engine_subs:
            Map.update!(s.local_engine_subs, addr, fn s ->
              MapSet.delete(s, topic)
            end)
      }

      {:ok, s}
    else
      {{:error, :no_such_topic}, s}
    end
  end

  # send to an address with a known pid
  @spec do_cast(t(), Addr.t(), Addr.t(), term()) :: t()
  defp do_cast(s, %Addr{server: server}, src, msg) when server != nil do
    Logger.info("cast to #{inspect(server)}")
    GenServer.cast(server, {:router_cast, src, msg})
    s
  end

  # send to a topic we know about
  defp do_cast(s, %Addr{id: id}, src, msg)
       when is_map_key(s.topic_table, id) do
    Enum.reduce(Map.get(s.topic_table, id), s, fn recipient, s ->
      do_cast(s, recipient, src, msg)
    end)
  end

  # call to an address with a known pid
  @spec do_call(t(), Addr.t(), Addr.t(), term(), :erlang.timeout()) ::
          {function(), t()}
  defp do_call(s, %Addr{server: server}, src, msg, timeout)
       when server != nil do
    {fn -> GenServer.call(server, {src, msg}, timeout) end, s}
  end

  ############################################################
  #                          Helpers                         #
  ############################################################

  # A module name A.B is represented by an atom with name
  # "Elixir.A.B"; strip away the "Elixir." part
  defp atom_to_nice_string(atom) do
    res = Atom.to_string(atom)

    if String.starts_with?(res, "Elixir.") do
      binary_part(res, 7, byte_size(res) - 7)
    else
      res
    end
  end

  @spec process_name(atom(), Id.Extern.t()) :: atom()
  def process_name(module, id) do
    :erlang.binary_to_atom(
      atom_to_nice_string(module) <> " " <> Base.encode64(id.sign)
    )
  end

  @spec init(Id.t()) :: {:ok, Router.t()}
  def init(id) do
    supervisor = process_name(:supervisor, id.external)
    server = process_name(__MODULE__, id.external)

    {:ok,
     %Router{
       id: id.external,
       addr: %Addr{
         router: server,
         id: id.external,
         server: server
       },
       supervisor: supervisor,
       local_engines: %{id.external => id}
     }}
  end

  @spec self_addr(Addr.t()) :: Addr.t()
  def self_addr(%Addr{router: router}) do
    %Addr{
      router: router,
      id: Process.get(:engine_id),
      server: Process.get(:engine_server) || self()
    }
  end
end<|MERGE_RESOLUTION|>--- conflicted
+++ resolved
@@ -327,6 +327,12 @@
   @spec new_topic(Addr.t()) :: {:ok, Addr.t()} | {:error, :already_exists}
   def new_topic(router) do
     call(router, {:create_topic, Id.new_keypair().external, :local})
+  end
+
+  @spec new_topic(Addr.t(), Id.t()) ::
+          {:ok, Addr.t()} | {:error, :already_exists}
+  def new_topic(router, id) do
+    call(router, {:create_topic, id.external, :local})
   end
 
   @doc """
@@ -457,53 +463,9 @@
     GenServer.call(router, {:call, addr, self_addr(addr), msg, timeout}).()
   end
 
-<<<<<<< HEAD
   ############################################################
   #                    Genserver Behavior                    #
   ############################################################
-=======
-  def self_addr(%Addr{router: router}) do
-    %Addr{
-      router: router,
-      id: Process.get(:engine_id),
-      server: Process.get(:engine_server) || self()
-    }
-  end
-
-  # not sure exactly how this will work for real, but it's convenient
-  # to have for testing right now
-  def new_topic(router) do
-    call(router, {:create_topic, Id.new_keypair().external, :local})
-  end
-
-  def new_topic(router, id) do
-    call(router, {:create_topic, id.external, :local})
-  end
-
-  def start_engine(router, module, id, arg) do
-    # case Anoma.Node.Router.Engine.start_link({module, id, arg}) do
-    case DynamicSupervisor.start_child(
-           call(router, :supervisor),
-           {Anoma.Node.Router.Engine, {router, module, id, arg}}
-         ) do
-      {:ok, _} ->
-        {:ok,
-         %Addr{
-           router: router,
-           id: id.external,
-           server: process_name(module, id.external)
-         }}
-
-      err ->
-        err
-    end
-  end
-
-  # start a new instance of an engine, without caring about the id
-  def start_engine(router, module, arg) do
-    start_engine(router, module, Id.new_keypair(), arg)
-  end
->>>>>>> 1ebf15e2
 
   def handle_cast({:init_local_engine, id, _pid}, s) do
     s = %{s | local_engines: Map.put(s.local_engines, id.external, id)}
