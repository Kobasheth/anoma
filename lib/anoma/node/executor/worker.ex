defmodule Anoma.Node.Executor.Worker do
  @moduledoc """
  I am a Nock worker, supporting scry.
  """
  alias Anoma.Storage
  alias Anoma.Node.Storage.Ordering
  alias Anoma.Node.Logger

  import Nock

  @spec run(Noun.t(), {:kv | :rm, Noun.t()}, Nock.t()) :: :ok | :error
<<<<<<< HEAD
  def run(order, {:kv, gate}, env) do
    logger = env.logger

    log_info({:dispatch, order, logger})
=======
  def run(order, {:kv, proto_tx}, env) do
    instrument({:dispatch, order})
>>>>>>> 65845c61
    storage = Ordering.get_storage(env.ordering)

    with {:ok, stage_2_tx} <- nock(proto_tx, [9, 2, 0 | 1], env),
         {:ok, ordered_tx} <-
           nock(stage_2_tx, [10, [6, 1 | order], 0 | 1], env),
         {:ok, [key | value]} <- nock(ordered_tx, [9, 2, 0 | 1], env) do
      true_order = wait_for_ready(env, order)

      log_info({:writing, true_order, logger})
      Storage.put(storage, key, value)
      log_info({:put, key, logger})
      snapshot(storage, env)
      log_info({:success_run, logger})
      :ok
    else
      e ->
        log_info({:fail, e, logger})
        wait_for_ready(env, order)
        snapshot(storage, env)
        :error
    end
  end

  def run(order, {:rm, gate}, env) do
    logger = env.logger

    log_info({:dispatch, order, logger})
    storage = Ordering.get_storage(env.ordering)

    with {:ok, ordered_tx} <- nock(gate, [10, [6, 1 | order], 0 | 1], env),
         {:ok, resource_tx} <- nock(ordered_tx, [9, 2, 0 | 1], env),
         vm_resource_tx <- Anoma.Resource.Transaction.from_noun(resource_tx),
         true <- Anoma.Resource.Transaction.verify(vm_resource_tx) do
      true_order = wait_for_ready(env, order)

      log_info({:writing, true_order, logger})
      # this is not quite correct, but storage has to be revisited as a whole
      # for it to be made correct.
      # in particular, the get/put api must be deleted, since it cannot be correct,
      # but an append api should also be added.
      # the latter requires the merkle tree to be complete
      for commitment <- vm_resource_tx.commitments do
        cm_key = ["rm", "commitments", commitment]
        Storage.put(storage, cm_key, true)
        log_info({:put, cm_key, logger})
      end

      for nullifier <- vm_resource_tx.nullifiers do
        nf_key = ["rm", "nullifiers", nullifier]
        Storage.put(storage, nf_key, true)
        log_info({:put, nf_key, logger})
      end

      snapshot(storage, env)
      log_info({:success_run, logger})
      :ok
    else
      e ->
        log_info({:fail, e, logger})
        wait_for_ready(env, order)
        snapshot(storage, env)
        :error
    end
  end

  @spec wait_for_ready(Nock.t(), Noun.t()) :: any()
  def wait_for_ready(env, order) do
    logger = env.logger

    log_info({:ensure_read, logger})

    Ordering.caller_blocking_read_id(
      env.ordering,
      [order | env.snapshot_path]
    )

    log_info({:waiting_write_ready, logger})

    receive do
      {:write_ready, order} ->
        log_info({:write_ready, logger})
        order
    end
  end

  @spec snapshot(Storage.t(), Nock.t()) :: {:aborted, any()} | {:atomic, :ok}
  def snapshot(storage, env) do
    snapshot = hd(env.snapshot_path)
    log_info({:snap, {storage, snapshot}, env.logger})
    Storage.put_snapshot(storage, snapshot)
  end

  ############################################################
  #                     Logging Info                         #
  ############################################################

  defp log_info({:dispatch, order, logger}) do
    Logger.add(logger, :info, "Worker dispatched.
    Order id: #{inspect(order)}")
  end

  defp log_info({:writing, order, logger}) do
    Logger.add(logger, :info, "Worker writing.
    True order: #{inspect(order)}")
  end

  defp log_info({:fail, error, logger}) do
    Logger.add(logger, :error, "Worker failed! #{inspect(error)}")
  end

  defp log_info({:put, key, logger}) do
    Logger.add(logger, :info, "Putting #{inspect(key)}")
  end

  defp log_info({:success_run, logger}) do
    Logger.add(logger, :info, "Run succesfull!")
  end

  defp log_info({:ensure_read, logger}) do
    Logger.add(
      logger,
      :info,
      "#{inspect(self())}: making sure the snapshot is ready"
    )
  end

  defp log_info({:waiting_write_ready, logger}) do
    Logger.add(
      logger,
      :info,
      "#{inspect(self())}: waiting for a write ready"
    )
  end

  defp log_info({:write_ready, logger}) do
    Logger.add(
      logger,
      :info,
      "#{inspect(self())}: write ready"
    )
  end

  defp log_info({:snap, {s, ss}, logger}) do
    Logger.add(
      logger,
      :info,
      "Taking snapshot key #{inspect(ss)} in storage #{inspect(s)}"
    )
  end
end<|MERGE_RESOLUTION|>--- conflicted
+++ resolved
@@ -9,15 +9,10 @@
   import Nock
 
   @spec run(Noun.t(), {:kv | :rm, Noun.t()}, Nock.t()) :: :ok | :error
-<<<<<<< HEAD
-  def run(order, {:kv, gate}, env) do
+  def run(order, {:kv, proto_tx}, env) do
     logger = env.logger
 
     log_info({:dispatch, order, logger})
-=======
-  def run(order, {:kv, proto_tx}, env) do
-    instrument({:dispatch, order})
->>>>>>> 65845c61
     storage = Ordering.get_storage(env.ordering)
 
     with {:ok, stage_2_tx} <- nock(proto_tx, [9, 2, 0 | 1], env),
