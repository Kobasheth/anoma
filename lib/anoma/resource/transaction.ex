--- conflicted
+++ resolved
@@ -19,7 +19,6 @@
     field(:commitments, list(binary()), default: [])
     field(:nullifiers, list(binary()), default: [])
     field(:proofs, list(ProofRecord.t()), default: [])
-    field(:compliance_proofs, list({binary(), binary()}), default: [])
     field(:delta, Delta.t(), default: Delta.new(%{}))
     field(:extra, list(binary()), default: [])
     field(:preference, term(), default: nil)
@@ -34,14 +33,7 @@
       transaction.nullifiers ++ 0,
       for proof <- transaction.proofs do
         ProofRecord.to_noun(proof)
-<<<<<<< HEAD
       end ++ 0,
-=======
-      end,
-      for {a, b} <- transaction.compliance_proofs do
-        [a | b]
-      end,
->>>>>>> c7855f82
       Delta.to_noun(transaction.delta),
       transaction.extra
       | [[1 | 0], 0 | 0]
@@ -54,10 +46,6 @@
         commitments,
         nullifiers,
         proofs,
-<<<<<<< HEAD
-=======
-        compliance_proofs,
->>>>>>> c7855f82
         delta,
         extra | _preference
       ]) do
@@ -69,13 +57,6 @@
         for proof <- list_nock_to_erlang(proofs) do
           ProofRecord.from_noun(proof)
         end,
-<<<<<<< HEAD
-=======
-      compliance_proofs:
-        for [a | b] <- list_nock_to_erlang(compliance_proofs) do
-          {a, b}
-        end,
->>>>>>> c7855f82
       delta: Delta.from_noun(delta),
       extra: extra,
       preference: nil
@@ -94,10 +75,6 @@
         commitments: tx1.commitments ++ tx2.commitments,
         nullifiers: tx1.nullifiers ++ tx2.nullifiers,
         proofs: tx1.proofs ++ tx2.proofs,
-<<<<<<< HEAD
-=======
-        compliance_proofs: tx1.compliance_proofs ++ tx2.compliance_proofs,
->>>>>>> c7855f82
         delta: Delta.add(tx1.delta, tx2.delta),
         extra: tx1.extra ++ tx2.extra
         # preference
