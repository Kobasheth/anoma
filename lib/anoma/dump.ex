defmodule Anoma.Dump do
  @moduledoc """
  I provide an interface to dump current state and load appropriate
  external files to launch them as Anoma nodes.

  You can also use me to dump info such as current states and tables
  in a readable map format as well as get info stored in external
  files in binary format.

  ### Dumping API

  I give access to following public dumping functionality:

  - `dump/2`
  - `get_all/1`
  - `get_state/1`
  - `get_tables/1`

  ### Loading API

  I give access to following public loading functionality

  - `launch/2`
  - `load/1`
  """

  alias Anoma.Mnesia
  alias Anoma.Node
  alias Anoma.Node.{Logger, Pinger, Mempool, Executor, Clock, Storage}
  alias Anoma.Node.Ordering
  alias Anoma.Node.Router.Engine
  alias Anoma.Crypto.Id
  alias Anoma.System.Directories

  @doc """
  I dump the current state with storage. I accept a string as a name,
  so that the resulting file will be created as name.txt in the
  appropriate data directory. As a second argument I accept a node
  name whose info presented as a map I dump as a binary.

  Note that if the environment is `test` we do not use the XDG format
  for storing data and instead dump the files in the immadiate app
  folder.

  The map typing can be seen in `get_all`
  """

  @spec dump(Path.t(), atom()) :: {:ok, :ok} | {:error, any()}
  def dump(name, node) do
    term = node |> get_all() |> :erlang.term_to_binary()

    name
    |> Directories.data()
    |> File.open([:write], fn file ->
      file |> IO.binwrite(term)
    end)
  end

  @doc """
  I launch a node given a file containing a binary version of an 12-tuple
  with appropriate info in the following order:
  - router id
  - mempool topic id
  - executor topic id
  - logger
  - clock
  - ordering
  - mempool
  - pinger
  - executor
  - storage names
  - qualified
  - order
  - block_storage

  All engines have info on their states and id's so that checkpointing
  the system will keep all adresses used in the previous session.
  Note that I ensure that the apporpriate tables are new.

  Moreover, I ensure that the mempool and block storage are in sync.
  In particular, I check that the order of the last block is less than
  that of the mempool dumped. If not, I manually remove the last block.

  Check whether your transactions have had an assigned worker. If not,
  relaunch them directly. If blocks were out of sync with mempool,
  relaunch the executions as well.
  """

  @spec launch(String.t(), atom()) :: {:ok, %Node{}} | any()
  def launch(file, name) do
    load = file |> Directories.data() |> load()

<<<<<<< HEAD
    settings = block_check(load)

    node_settings = [new_storage: false, name: name, settings: settings]
=======
    node_settings = [
      new_storage: false,
      name: name,
      settings: load,
      use_rocks: load[:use_rocks]
    ]
>>>>>>> 0a208a06

    Anoma.Node.start_link(node_settings)
  end

  @doc """
  I read the given file which I assume contains binary info and convert
  it to an Elixir term.

  As the dumped state may have extra atoms not present in the session,
  I currently allow for atom creation in the loaded term.
  """

  @spec load(String.t()) :: any()
  def load(name) do
    with {:ok, bin} <- File.read(name) do
      Plug.Crypto.non_executable_binary_to_term(bin)
    end
  end

  @doc """
  Removes the given dump files at the specified address and with the
  given configuration.

  See `Anoma.System.Directories` for more informaiton about the path
  resolution and for the second atom.
  """
  @spec remove_dump(Path.t()) :: :ok
  @spec remove_dump(Path.t(), atom()) :: :ok
  def remove_dump(file, env \\ Application.get_env(:anoma, :env)) do
    file |> Directories.data(env) |> File.rm!()
  end

  @type log_eng :: {Id.Extern.t(), Logger.t()}
  @type clock_eng :: {Id.Extern.t(), Clock.t()}
  @type ord_eng :: {Id.Extern.t(), Ordering.t()}
  @type mem_eng :: {Id.Extern.t(), Mempool.t()}
  @type ping_eng :: {Id.Extern.t(), Pinger.t()}
  @type ex_eng :: {Id.Extern.t(), Executor.t()}
  @type storage_eng :: {Id.Extern.t(), Storage.t()}
  @type stores :: {Storage.t(), atom()}

  @doc """
  I get all the info on the node tables and engines in order:
  - router
  - logger
  - clock
  - ordering
  - mempool
  - pinger
  - executor
  - table names
  - qualified
  - order
  - block_storage
  And turn the info into a tuple
  """

  @spec get_all(atom()) ::
          %{
            router: Id.Extern.t(),
            mempool_topic: Id.Extern.t(),
            executor_topic: Id.Extern.t(),
            logger: log_eng,
            clock: clock_eng,
            ordering: ord_eng,
            mempool: mem_eng,
            pinger: ping_eng,
            executor: ex_eng,
            storage: storage_eng,
            storage_data: stores,
            qualified: list(),
            order: list(),
            block_storage: list(),
            use_rocks: boolean()
          }
  def get_all(node) do
    Map.merge(get_state(node), get_tables(node))
  end

  @doc """
  I get the engine states in order:
  - router
  - mempool topic
  - executor topic
  - logger
  - clock
  - ordering
  - mempool
  - pinger
  - executor
  """

  @spec get_state(atom()) ::
          %{
            router: Id.Extern.t(),
            mempool_topic: Id.Extern.t(),
            executor_topic: Id.Extern.t(),
            logger: log_eng,
            clock: clock_eng,
            ordering: ord_eng,
            mempool: mem_eng,
            pinger: ping_eng,
            executor: ex_eng,
            storage: storage_eng
          }
  def get_state(node) do
    state = node |> Node.state()
    router = state.router

    node =
      state
      |> Map.filter(fn {key, _value} ->
        key not in [
          :router,
          :mempool_topic,
          :executor_topic,
          :__struct__
        ]
      end)
      |> Map.to_list()

    list =
      node
      |> Enum.map(fn {atom, engine} ->
        %{atom => {engine.id, Engine.get_state(engine)}}
      end)

    map = Enum.reduce(list, fn x, acc -> Map.merge(acc, x) end)

    Map.merge(
      %{
        router: router.id,
        mempool_topic: state.mempool_topic.id,
        executor_topic: state.executor_topic.id
      },
      map
    )
  end

  @doc """
  I get the node tables in order:
  - storage (names)
  - qualified
  - order
  - block_storage
  """

  @spec get_tables(atom()) :: %{
          storage_data: stores,
          qualified: list(),
          order: list(),
          block_storage: list(),
          use_rocks: boolean()
        }
  def get_tables(node) do
    node = node |> Node.state()
    table = Engine.get_state(Engine.get_state(node.ordering).table)
    block = Engine.get_state(node.mempool).block_storage
    qual = table.qualified
    ord = table.order
    # TODO more robust checking here
    rocks =
      if :ram_copies == :mnesia.table_info(qual, :storage_type) do
        false
      else
        true
      end

    {q, o, b} =
      [qual, ord, block]
      |> Enum.map(fn x ->
        with {:ok, lst} <- Mnesia.dump(x) do
          Enum.map(lst, fn x -> hd(x) end)
        end
      end)
      |> List.to_tuple()

    %{
      storage_data: {table, block},
      qualified: q,
      order: o,
      block_storage: b,
      use_rocks: rocks
    }
  end

  defp block_check(map) do
    block_storage = map.block_storage

    if block_storage != [] do
      last_block_list = block_storage |> List.last()

      last_block = last_block_list |> Anoma.Block.decode()

      {_id, mempool} = map.mempool

      if last_block.round == mempool.round do
        Map.replace(
          map,
          :block_storage,
          List.delete(block_storage, last_block_list)
        )
      else
        map
      end
    else
      map
    end
  end
end<|MERGE_RESOLUTION|>--- conflicted
+++ resolved
@@ -90,18 +90,14 @@
   def launch(file, name) do
     load = file |> Directories.data() |> load()
 
-<<<<<<< HEAD
     settings = block_check(load)
 
-    node_settings = [new_storage: false, name: name, settings: settings]
-=======
     node_settings = [
       new_storage: false,
       name: name,
       settings: load,
       use_rocks: load[:use_rocks]
     ]
->>>>>>> 0a208a06
 
     Anoma.Node.start_link(node_settings)
   end
