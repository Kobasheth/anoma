--- conflicted
+++ resolved
@@ -36,24 +36,16 @@
     field(:mempool_topic, Router.addr())
     field(:pinger, Router.addr())
     field(:clock, Router.addr())
+    field(:logger, Router.addr())
   end
 
   def start_link(args) do
     snap = args[:snapshot_path]
     storage = args[:storage]
 
-<<<<<<< HEAD
-    coms = com_names(args[:name])
-    prims = names(args[:name])
-    args = args |> Keyword.put(:ordering, coms.ordering)
-    logger = Utility.append_name(args[:name], "_logger")
-
-    resp = Supervisor.start_link(__MODULE__, {coms, prims, args, logger})
-=======
     name = args[:name]
     args = Enum.filter(args, fn {k, _} -> k != :name end)
     resp = GenServer.start_link(__MODULE__, args, name: name)
->>>>>>> 99f27fce
 
     unless args[:old_storage] do
       Anoma.Storage.ensure_new(storage)
@@ -63,46 +55,38 @@
     resp
   end
 
-<<<<<<< HEAD
-  def init({coms, prims, args, logger}) do
-    env = Map.merge(%Nock{}, Map.intersect(%Nock{}, args |> Enum.into(%{})))
-
-    children = [
-      {Anoma.Node.Executor,
-       env
-       |> Map.to_list()
-       |> Keyword.put(:logger, logger)
-       |> Keyword.put(:name, prims.executor)},
-      {Anoma.Node.Storage,
-       name: prims.ordering, table: args[:storage], logger: logger},
-      {Anoma.Node.Mempool,
-       name: prims.mempool,
-       block_storage: args[:block_storage],
-       ordering: coms.ordering,
-       executor: coms.executor,
-       logger: logger},
-      {Anoma.Node.Time,
-       name: prims.clock, start: System.monotonic_time(:millisecond)}
-    ]
-
-    Supervisor.init(children, strategy: :one_for_all)
-=======
   def init(args) do
     env = Map.merge(%Nock{}, Map.intersect(%Nock{}, args |> Enum.into(%{})))
     ping_name = Anoma.Node.Utility.append_name(args[:name], "_pinger")
 
     {:ok, router} = Router.start()
 
+    {:ok, clock} =
+      Router.start_engine(router, Anoma.Node.Clock,
+        start: System.monotonic_time(:millisecond)
+      )
+
+    {:ok, logger} =
+      Router.start_engine(router, Anoma.Node.Logger,
+        storage: args[:storage],
+        clock: clock
+      )
+
     {:ok, ordering} =
       Router.start_engine(router, Anoma.Node.Storage.Ordering,
-        table: args[:storage]
+        table: args[:storage],
+        logger: logger
       )
 
     env = %{env | ordering: ordering}
     {:ok, executor_topic} = Router.new_topic(router)
 
     {:ok, executor} =
-      Router.start_engine(router, Anoma.Node.Executor, {env, executor_topic})
+      Router.start_engine(
+        router,
+        Anoma.Node.Executor,
+        {env, executor_topic, logger}
+      )
 
     {:ok, mempool_topic} = Router.new_topic(router)
 
@@ -111,7 +95,8 @@
         block_storage: args[:block_storage],
         ordering: ordering,
         executor: executor,
-        topic: mempool_topic
+        topic: mempool_topic,
+        logger: logger
       )
 
     {:ok, pinger} =
@@ -119,11 +104,6 @@
         name: ping_name,
         mempool: mempool,
         time: args[:ping_time]
-      )
-
-    {:ok, clock} =
-      Router.start_engine(router, Anoma.Node.Clock,
-        start: System.monotonic_time(:millisecond)
       )
 
     {:ok,
@@ -134,10 +114,10 @@
        mempool: mempool,
        pinger: pinger,
        clock: clock,
+       logger: logger,
        executor_topic: executor_topic,
        mempool_topic: mempool_topic
      }}
->>>>>>> 99f27fce
   end
 
   def state(nodes) do
