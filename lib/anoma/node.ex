defmodule Anoma.Node do
  @moduledoc """
  I act as a registry for Anoma Nodes

  ## Required Arguments

    - `name` - name for this process
    - `snapshot_path` : [`atom()` | 0]
      - A snapshot location for the service (used in the worker)
    - `storage` : `Anoma.Storage.t()` - The Storage tables to use
    - `block_storage` - a location to store the blocks produced
  ## Optional Arguments

    - `jet` : `Nock.jettedness()` - how jetted the system should be
    - `old_storage` : `boolean` - states if the storage should be freshly made
       - by default it is `false`
  ## Registered names

  ### Created Tables
    - `storage.qualified`
    - `storage.order`
    - `block_storage`
  """

  use GenServer
  use TypedStruct
  alias Anoma.Node.Router
  alias __MODULE__

  typedstruct enforce: true do
    field(:router, Router.addr())
    field(:ordering, Router.addr())
    field(:executor, Router.addr())
    field(:executor_topic, Router.addr())
    field(:mempool, Router.addr())
    field(:mempool_topic, Router.addr())
  end

  def start_link(args) do
    snap = args[:snapshot_path]
    storage = args[:storage]

    name = args[:name]
    args = Enum.filter(args, fn {k, _} -> k != :name end)
    resp = GenServer.start_link(__MODULE__, args, name: name)

    unless args[:old_storage] do
      Anoma.Storage.ensure_new(storage)
      Anoma.Storage.put_snapshot(storage, hd(snap))
    end

    resp
  end

  def init(args) do
    env = Map.merge(%Nock{}, Map.intersect(%Nock{}, args |> Enum.into(%{})))
    ping_name = Utility.append_name(args[:name], "_pinger")

<<<<<<< HEAD
    children = [
      {Anoma.Node.Executor,
       env |> Map.to_list() |> Keyword.put(:name, prims.executor)},
      {Anoma.Node.Storage, name: prims.ordering, table: args[:storage]},
      {Anoma.Node.Mempool,
       name: prims.mempool,
       block_storage: args[:block_storage],
       ordering: coms.ordering,
       executor: coms.executor},
      {Anoma.Node.Pinger,
       name: ping_name, mempool: coms.mempool, time: args[:ping_time]}
    ]

    Supervisor.init(children, strategy: :one_for_all)
=======
    {:ok, router} = Router.start()

    {:ok, ordering} =
      Router.start_engine(router, Anoma.Node.Storage.Ordering,
        table: args[:storage]
      )

    env = %{env | ordering: ordering}
    {:ok, executor_topic} = Router.new_topic(router)

    {:ok, executor} =
      Router.start_engine(router, Anoma.Node.Executor, {env, executor_topic})

    {:ok, mempool_topic} = Router.new_topic(router)

    {:ok, mempool} =
      Router.start_engine(router, Anoma.Node.Mempool,
        block_storage: args[:block_storage],
        ordering: ordering,
        executor: executor,
        topic: mempool_topic
      )

    {:ok,
     %Node{
       router: router,
       ordering: ordering,
       executor: executor,
       mempool: mempool,
       executor_topic: executor_topic,
       mempool_topic: mempool_topic
     }}
>>>>>>> c4efb010
  end

  def state(nodes) do
    GenServer.call(nodes, :state)
  end

  def handle_call(:state, _from, state) do
    {:reply, state, state}
  end
end<|MERGE_RESOLUTION|>--- conflicted
+++ resolved
@@ -34,6 +34,7 @@
     field(:executor_topic, Router.addr())
     field(:mempool, Router.addr())
     field(:mempool_topic, Router.addr())
+    field(:pinger, Router.addr())
   end
 
   def start_link(args) do
@@ -54,24 +55,8 @@
 
   def init(args) do
     env = Map.merge(%Nock{}, Map.intersect(%Nock{}, args |> Enum.into(%{})))
-    ping_name = Utility.append_name(args[:name], "_pinger")
+    ping_name = Anoma.Node.Utility.append_name(args[:name], "_pinger")
 
-<<<<<<< HEAD
-    children = [
-      {Anoma.Node.Executor,
-       env |> Map.to_list() |> Keyword.put(:name, prims.executor)},
-      {Anoma.Node.Storage, name: prims.ordering, table: args[:storage]},
-      {Anoma.Node.Mempool,
-       name: prims.mempool,
-       block_storage: args[:block_storage],
-       ordering: coms.ordering,
-       executor: coms.executor},
-      {Anoma.Node.Pinger,
-       name: ping_name, mempool: coms.mempool, time: args[:ping_time]}
-    ]
-
-    Supervisor.init(children, strategy: :one_for_all)
-=======
     {:ok, router} = Router.start()
 
     {:ok, ordering} =
@@ -95,16 +80,23 @@
         topic: mempool_topic
       )
 
+    {:ok, pinger} =
+      Router.start_engine(router, Anoma.Node.Pinger,
+        name: ping_name,
+        mempool: mempool,
+        time: args[:ping_time]
+      )
+
     {:ok,
      %Node{
        router: router,
        ordering: ordering,
        executor: executor,
        mempool: mempool,
+       pinger: pinger,
        executor_topic: executor_topic,
        mempool_topic: mempool_topic
      }}
->>>>>>> c4efb010
   end
 
   def state(nodes) do
