--- conflicted
+++ resolved
@@ -25,13 +25,9 @@
     Anoma.Cli.start_application(arguments)
   end
 
-<<<<<<< HEAD
-  def start_logic(_) do
+  def start_logic(use_rocks: rocks_flag) do
     Anoma.Configuration.create_min()
 
-=======
-  def start_logic(use_rocks: rocks_flag) do
->>>>>>> 0a208a06
     storage = %Anoma.Node.Storage{
       qualified: Anoma.Qualified,
       order: Anoma.Order,
