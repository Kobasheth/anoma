--- conflicted
+++ resolved
@@ -198,6 +198,10 @@
   end
 
   @spec atom_integer_to_binary(noun_atom(), non_neg_integer()) :: binary()
+  def atom_integer_to_binary([], length) do
+    atom_integer_to_binary(0, length)
+  end
+
   def atom_integer_to_binary(integer, length)
       when is_integer(integer) and integer >= 0 do
     pad_trailing(:binary.encode_unsigned(integer, :little), length)
@@ -225,7 +229,10 @@
     integer
   end
 
-<<<<<<< HEAD
+  def atom_binary_to_integer([]) do
+    atom_binary_to_integer(0)
+  end
+
   @spec condensed_print(t()) :: String.t()
   def condensed_print([]) do
     "~"
@@ -250,9 +257,5 @@
       cell == Nock.logics_core() -> "<logics>"
       true -> "[" <> condensed_print(h) <> " " <> condensed_print(t) <> "]"
     end
-=======
-  def atom_binary_to_integer([]) do
-    atom_binary_to_integer(0)
->>>>>>> a5aa0ca7
   end
 end