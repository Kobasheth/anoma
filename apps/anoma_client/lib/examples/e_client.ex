--- conflicted
+++ resolved
@@ -31,14 +31,10 @@
   alias Anoma.Protobuf.Nock.Prove
   alias Anoma.Protobuf.NockService
   alias Anoma.Protobuf.NodeInfo
-<<<<<<< HEAD
   alias Anoma.TransparentResource.Transaction
-  alias Examples.ETransparent.ETransaction
-=======
   alias Anoma.TransparentResource.Resource
   alias Examples.ETransparent.ETransaction
   alias Anoma.Node.Utility.Indexer
->>>>>>> e8cac984
   alias Noun.Nounable
 
   import ExUnit.Assertions
@@ -259,11 +255,7 @@
     {:ok, response} =
       IndexerService.Stub.list_nullifiers(conn.channel, request)
 
-<<<<<<< HEAD
-    assert response.nullifiers == ["NF_Y\xB1i\x1Cg\xA6"]
-=======
     assert response.nullifiers == [expected_nullifier]
->>>>>>> e8cac984
 
     conn
   end
@@ -289,12 +281,8 @@
     {:ok, response} =
       IndexerService.Stub.list_unrevealed_commits(conn.channel, request)
 
-<<<<<<< HEAD
-    assert response.commits == ["CM_Y\xB1i\x1Cg&\xA0\x95\vs\#{k\x93\x01"]
-=======
     # assert the right commits are returned
     assert response.commits == expected_commits
->>>>>>> e8cac984
     conn
   end
 
@@ -318,12 +306,8 @@
     {:ok, reply} =
       IndexerService.Stub.list_unspent_resources(conn.channel, request)
 
-<<<<<<< HEAD
-    assert reply.unspent_resources == ["Y\xB1i\x1Cg&\xA0\x95\vs\#{k\x93\x01"]
-=======
     assert reply.unspent_resources == expected_unspent_resources
 
->>>>>>> e8cac984
     conn
   end
 
@@ -334,11 +318,7 @@
   def list_blocks(conn \\ setup()) do
     # Create multiple blocks by calling the indexer example.
     # After this call, there should be two blocks present.
-<<<<<<< HEAD
-    Anoma.Node.Examples.EIndexer.indexer_reads_after(conn.client.node.node_id)
-=======
     EIndexer.indexer_reads_after(conn.client.node.node_id)
->>>>>>> e8cac984
 
     node_id = %NodeInfo{node_id: conn.client.node.node_id}
 
@@ -379,11 +359,7 @@
   def get_latest_block_populated_index(conn \\ setup()) do
     # Create multiple blocks by calling the indexer example.
     # After this call, there should be two blocks present.
-<<<<<<< HEAD
-    Anoma.Node.Examples.EIndexer.indexer_reads_after(conn.client.node.node_id)
-=======
     EIndexer.indexer_reads_after(conn.client.node.node_id)
->>>>>>> e8cac984
 
     node_id = %NodeInfo{node_id: conn.client.node.node_id}
 
@@ -418,13 +394,7 @@
   @spec get_root_populated_index(EConnection.t()) :: EConnection.t()
   def get_root_populated_index(conn \\ setup()) do
     # Ensures that there is a root in the indexer.
-<<<<<<< HEAD
-    Anoma.Node.Examples.EIndexer.indexer_reads_anchor(
-      conn.client.node.node_id
-    )
-=======
     EIndexer.indexer_reads_anchor(conn.client.node.node_id)
->>>>>>> e8cac984
 
     node_id = %NodeInfo{node_id: conn.client.node.node_id}
 
@@ -444,13 +414,7 @@
   @spec get_filtered(EConnection.t()) :: EConnection.t()
   def get_filtered(conn \\ setup()) do
     # Ensures that there is a root in the indexer.
-<<<<<<< HEAD
-    Anoma.Node.Examples.EIndexer.indexer_filters_owner(
-      conn.client.node.node_id
-    )
-=======
     EIndexer.indexer_filters_owner(conn.client.node.node_id)
->>>>>>> e8cac984
 
     node_id = %NodeInfo{node_id: conn.client.node.node_id}
 
@@ -486,11 +450,7 @@
     request = %Blocks.Filtered.Request{node_info: node_id, filters: []}
 
     {:ok, response} = BlockService.Stub.filter(conn.channel, request)
-<<<<<<< HEAD
-    assert Enum.count(response.resources) == 0
-=======
     assert Enum.empty?(response.resources)
->>>>>>> e8cac984
 
     conn
   end
@@ -501,41 +461,6 @@
   @spec get_filtered_with_kind(EConnection.t()) :: EConnection.t()
   def get_filtered_with_kind(conn \\ setup()) do
     # Ensures that there are some resources.
-<<<<<<< HEAD
-    Anoma.Node.Examples.EIndexer.indexer_filters_owner(
-      conn.client.node.node_id
-    )
-
-    node_id = %NodeInfo{node_id: conn.client.node.node_id}
-
-    # filter that matches two resources
-    request = %Blocks.Filtered.Request{
-      node_info: node_id,
-      filters: [
-        %Blocks.Filtered.Filter{
-          filter:
-            {:kind,
-             <<75, 124, 243, 90, 86, 252, 71, 45, 101, 75, 20, 255, 12, 66,
-               109, 76, 13, 16, 255, 186, 71, 217, 242, 43, 21, 43, 6, 237,
-               74, 93, 69, 224>>}
-        }
-      ]
-    }
-
-    {:ok, response} = BlockService.Stub.filter(conn.channel, request)
-    assert Enum.count(response.resources) == 2
-
-    # filter that doesnt match any
-    request = %Blocks.Filtered.Request{
-      node_info: node_id,
-      filters: [
-        %Blocks.Filtered.Filter{filter: {:kind, <<>>}}
-      ]
-    }
-
-    {:ok, response} = BlockService.Stub.filter(conn.channel, request)
-    assert Enum.count(response.resources) == 0
-=======
     EIndexer.indexer_filters_owner(conn.client.node.node_id)
 
     # the example above inserted two resources, take one of the nullifier keys
@@ -574,7 +499,6 @@
 
     {:ok, response} = BlockService.Stub.filter(conn.channel, request)
     assert Enum.empty?(response.resources)
->>>>>>> e8cac984
 
     conn
   end
