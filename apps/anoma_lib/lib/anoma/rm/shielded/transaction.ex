defmodule Anoma.RM.Shielded.Transaction do
  @moduledoc """
  I am a shielded resource machine transaction.
  """

  @behaviour Noun.Nounable.Kind

  require Logger

  alias __MODULE__
  use TypedStruct

  alias Anoma.RM.Shielded.PartialTransaction
  alias Anoma.RM.Shielded.ComplianceOutput
  alias Anoma.RM.Shielded.ProofRecord
  alias Anoma.Node.DummyStorage, as: Storage

  typedstruct enforce: true do
    # TODO: The roots, commitments, and nullifiers can be eliminated. We can
    # obtain them from public inputs. Then we can make the same improvement for
    # transparent transactions. However, they are used in the executor atm.
    field(:roots, list(binary()), default: [])
    field(:commitments, list(binary()), default: [])
    field(:nullifiers, list(binary()), default: [])
    field(:partial_transactions, list(PartialTransaction.t()), default: [])

    # When the tx is not finalized, the delta is the collection of private keys
    # When the tx is finalized, the delta is the binding signature
    field(:delta, binary(), default: <<>>)
  end

  @spec from_noun(Noun.t()) :: {:ok, t()}
  def from_noun([
        roots,
        commitments,
        nullifiers,
        partial_transactions
        | delta
      ]) do
    ptxs =
      partial_transactions
      |> Noun.list_nock_to_erlang()
      |> Enum.map(&PartialTransaction.from_noun/1)

    checked = Enum.all?(ptxs, &(elem(&1, 0) == :ok))

    if checked do
      {:ok,
       %Transaction{
         roots: roots |> Noun.list_nock_to_erlang(),
         commitments: commitments |> Noun.list_nock_to_erlang(),
         nullifiers: nullifiers |> Noun.list_nock_to_erlang(),
         partial_transactions: Enum.map(ptxs, &elem(&1, 1)),
         delta: delta
       }}
    else
      :error
    end
  end

  defimpl Noun.Nounable, for: __MODULE__ do
    @impl true
    def to_noun(transaction = %Transaction{}) do
      {
        transaction.roots,
        transaction.commitments,
        transaction.nullifiers,
        transaction.partial_transactions,
        transaction.delta
      }
      |> Noun.Nounable.to_noun()
    end
  end

  defimpl Anoma.RM.Transaction, for: __MODULE__ do
    @impl true
    def commitments(%Transaction{commitments: cm}), do: cm
    @impl true
    def nullifiers(%Transaction{nullifiers: nf}), do: nf

    @impl true
    def storage_commitments(tx), do: commitments(tx)
    @impl true
    def storage_nullifiers(tx), do: nullifiers(tx)

    @impl true
    def compose(tx1, tx2) do
      unless Anoma.RM.Transaction.Helpers.compose_pre_check(tx1, tx2) do
        nil
      else
        %Transaction{
          roots: tx1.roots ++ tx2.roots,
          commitments: tx1.commitments ++ tx2.commitments,
          nullifiers: tx1.nullifiers ++ tx2.nullifiers,
          partial_transactions:
            tx1.partial_transactions ++ tx2.partial_transactions,
          delta: tx1.delta <> tx2.delta
        }
      end
    end

    # TODO: We can return roots, commitments, and nullifiers instead of just a
    # boolean value so that we can get rid of them in the Transaction struct. We
    # can apply the same improvement to the transparent Transaction.
    @impl true
    def verify(transaction = %Transaction{}) do
      with true <- verify_proofs(transaction),
           true <- verify_duplicate_nfs(transaction),
           compliance_outputs = decode_compliance_outputs(transaction),
           true <- verify_delta(transaction, compliance_outputs),
           true <- verify_resource_logic(transaction, compliance_outputs) do
        true
      else
        _ -> false
      end
    end

    defp verify_proofs(tx) do
      tx.partial_transactions
      |> Enum.all?(fn ptx ->
        res = PartialTransaction.verify(ptx)
        Logger.debug("partial_transaction result: #{inspect(res)}")
        res
      end)
    end

    defp decode_compliance_outputs(tx) do
      tx.partial_transactions
      |> Enum.flat_map(fn ptx ->
        ptx.compliance_proofs
        |> Enum.map(fn proof_record ->
          ComplianceOutput.from_public_input(proof_record.public_inputs)
        end)
      end)
    end

    defp verify_delta(tx, compliance_outputs) do
      # Collect binding public keys
      binding_pub_keys = get_binding_pub_keys(compliance_outputs)

      # Collect binding signature msgs
      binding_messages = Transaction.get_binding_messages(tx)

      case Cairo.sig_verify(
             binding_pub_keys,
             binding_messages,
             tx.delta |> :binary.bin_to_list()
           ) do
        true -> true
        false -> false
        {:error, _} -> false
      end
    end

    defp verify_resource_logic(tx, compliance_outputs) do
      # Collect resource logics from compliance proofs
      resource_logics_from_compliance =
        compliance_outputs
        |> Enum.reduce([], &[&1.output_logic | [&1.input_logic | &2]])
        |> Enum.reverse()

      # Compute the program hash of resource logic proofs
      resource_logic_from_program =
        tx.partial_transactions
        |> Enum.flat_map(fn ptx ->
          ptx.logic_proofs
          |> Enum.map(&ProofRecord.get_cairo_program_hash/1)
        end)

      resource_logics_from_compliance == resource_logic_from_program
    end

<<<<<<< HEAD
    @spec verify_duplicate_nfs(Anoma.RM.Transaction.t()) :: boolean()
    defp verify_duplicate_nfs(tx) do
      Enum.uniq(tx.nullifiers) == tx.nullifiers
    end

=======
    @impl true
>>>>>>> 7a5036ae
    def cm_tree(_tx, _storage) do
      CommitmentTree.new(
        CommitmentTree.Spec.cairo_poseidon_cm_tree_spec(),
        nil
      )
    end

    @impl true
    def resource_existence_check(transaction, storage) do
      for root <- transaction.roots, reduce: true do
        acc ->
          root_key = ["rm", "commitment_root", root]
          acc && Storage.get(storage, root_key) == {:ok, true}
      end
    end

    @spec get_binding_pub_keys(list(binary())) :: list(byte())
    defp get_binding_pub_keys(compliance_outputs) do
      compliance_outputs
      |> Enum.reduce(
        [],
        &[:binary.bin_to_list(&1.delta_x <> &1.delta_y) | &2]
      )
    end
  end

  @spec get_compliance_outputs(t()) :: list(ComplianceOutput.t())
  def get_compliance_outputs(transaction) do
    transaction.partial_transactions
    |> Enum.flat_map(fn ptx ->
      ptx.compliance_proofs
      |> Enum.map(fn proof_record ->
        proof_record.public_inputs
        |> ComplianceOutput.from_public_input()
      end)
    end)
  end

  @spec get_binding_messages(Transaction.t()) :: list(list(byte()))
  def get_binding_messages(tx = %Transaction{}) do
    (tx.nullifiers ++ tx.commitments)
    |> Enum.map(&:binary.bin_to_list/1)
  end

  # sign(binding signature) the transation when the transaction is balanced and finalized
  @spec sign(Transaction.t()) :: Transaction.t()
  defp sign(tx = %Transaction{}) do
    msgs = get_binding_messages(tx)

    binding_signature =
      tx.delta
      |> :binary.bin_to_list()
      |> Cairo.sign(msgs)
      |> :binary.list_to_bin()

    %Transaction{tx | delta: binding_signature}
  end

  # complete and sign the tx
  @spec finalize(Transaction.t()) :: Transaction.t()
  def finalize(tx = %Transaction{}) do
    compliance_outputs = get_compliance_outputs(tx)
    roots = Enum.map(compliance_outputs, & &1.root)
    commitments = Enum.map(compliance_outputs, & &1.output_cm)
    nullifiers = Enum.map(compliance_outputs, & &1.nullifier)

    %Transaction{
      tx
      | roots: roots,
        commitments: commitments,
        nullifiers: nullifiers
    }
    |> sign()
  end
end<|MERGE_RESOLUTION|>--- conflicted
+++ resolved
@@ -170,15 +170,12 @@
       resource_logics_from_compliance == resource_logic_from_program
     end
 
-<<<<<<< HEAD
     @spec verify_duplicate_nfs(Anoma.RM.Transaction.t()) :: boolean()
     defp verify_duplicate_nfs(tx) do
       Enum.uniq(tx.nullifiers) == tx.nullifiers
     end
 
-=======
-    @impl true
->>>>>>> 7a5036ae
+    @impl true
     def cm_tree(_tx, _storage) do
       CommitmentTree.new(
         CommitmentTree.Spec.cairo_poseidon_cm_tree_spec(),
