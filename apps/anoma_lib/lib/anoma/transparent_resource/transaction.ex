defmodule Anoma.TransparentResource.Transaction do
  use TypedStruct

  @behaviour Noun.Nounable.Kind

  alias Anoma.TransparentResource.Action
  alias Anoma.TransparentResource.Delta
  alias __MODULE__

  typedstruct enforce: true do
    field(:roots, MapSet.t(binary()), default: MapSet.new())
    field(:actions, MapSet.t(Action.t()), default: MapSet.new())
    field(:delta, Delta.t(), default: %{})
    # useless field for shielded only.
    field(:delta_proof, <<>>, default: <<>>)
  end

  @spec compose(t(), t()) :: t()
  def compose(tx1 = %Transaction{}, tx2 = %Transaction{}) do
    %Transaction{
      roots: MapSet.union(tx1.roots, tx2.roots),
      actions: MapSet.union(tx1.actions, tx2.actions),
      delta: Delta.add(tx1.delta, tx2.delta),
      delta_proof: <<>>
    }
  end

  @type verify_opts() ::
          {:double_insertion_closure, (t() -> boolean())}
          | {:root_closure, (t() -> boolean())}

  @spec verify(t()) :: true | {:error, String.t()}
  @spec verify(t(), list(verify_opts)) :: true | {:error, String.t()}
  def verify(tx = %Transaction{}, options \\ []) do
    args =
      Keyword.validate!(options,
        double_insertion_closure: fn _ -> true end,
        root_closure: fn _ -> true end
      )

    with true <- verify_tx_roots(tx, args[:root_closure]),
         true <-
           verify_tx_storage_checks(tx, args[:double_insertion_closure]),
         true <- verify_tx_action_distinctness(tx),
         true <- verify_tx_action_compliance(tx),
         true <- verify_tx_action_delta_sum(tx),
         true <- verify_tx_has_zero_delta(tx),
         true <- verify_tx_action_logics(tx) do
      true
    else
      reason -> reason
    end
  end

  # every consumed resource referenced must exist in a referenced root
  @spec verify_tx_roots(t(), (t() -> boolean())) ::
          true | {:error, String.t()}
  def verify_tx_roots(tx, root_closure) do
    root_closure.(tx)
  end

  # Every transactions must not have already been seen by storage
  @spec verify_tx_storage_checks(t(), (t() -> boolean())) ::
          true | {:error, String.t()}
  def verify_tx_storage_checks(tx, double_insertion_closure) do
    double_insertion_closure.(tx)
  end

  # actions must contain disjoint sets of commitments and nullifiers
  @spec verify_tx_action_distinctness(t()) :: true | {:error, String.t()}
  def verify_tx_action_distinctness(tx = %Transaction{}) do
    comms = tx.actions |> Enum.map(& &1.commitments)
    nulls = tx.actions |> Enum.map(& &1.nullifiers)

    number_of = fn x -> x |> Stream.map(&MapSet.size/1) |> Enum.sum() end

    uniq_number_of = fn x ->
      x |> Enum.reduce(MapSet.new(), &MapSet.union/2) |> MapSet.size()
    end

    {comm_size, uniq_comm_size} = {number_of.(comms), uniq_number_of.(comms)}
    {null_size, uniq_null_size} = {number_of.(nulls), uniq_number_of.(nulls)}

    cond do
      not (comm_size == uniq_comm_size) ->
        {:error, "There is a repeat commitment in the transaction"}

      not (null_size == uniq_null_size) ->
        {:error, "There is a repeat nullifier in the transaction"}

      true ->
        true
    end
  end

  # actions must be compliant, i.e., contain a proof for each resource
  @spec verify_tx_action_compliance(t()) :: true | {:error, String.t()}
  def verify_tx_action_compliance(%Transaction{actions: actions}) do
    failed =
      actions
      |> Enum.map(&Action.verify_correspondence/1)
      |> Enum.reject(&(&1 == true))

    Enum.empty?(failed) or
      {:error, Enum.map_join(failed, "\n", &elem(&1, 1))}
  end

  # the sum of all action deltas we compute here must equal
  # the transaction delta
  @spec verify_tx_action_delta_sum(t()) :: true | {:error, String.t()}
  def verify_tx_action_delta_sum(%Transaction{
        actions: actions,
        delta: tx_delta
      }) do
    action_delta_sum =
      for action <- actions, reduce: %{} do
        acc -> Delta.add(acc, Action.delta(action))
      end

    action_delta_sum == tx_delta or
      {:error,
       "Transaction delta: #{inspect(tx_delta)}\n" <>
         "does not match the action deltas #{inspect(action_delta_sum)}"}
  end

  # the tx's delta must be zero
  @spec verify_tx_has_zero_delta(t()) :: true | {:error, String.t()}
  def verify_tx_has_zero_delta(%Transaction{delta: delta}) do
    delta == %{} or
      {:error, "The Transaction delta #{inspect(delta)} is not zero"}
  end

  # all transaction logic proofs must pass
  @spec verify_tx_action_logics(t()) :: true | {:error, String.t()}
  def verify_tx_action_logics(tx = %Transaction{}) do
    proofs = tx.actions |> Enum.flat_map(& &1.proofs)

    failed =
      Enum.reject(proofs, &Anoma.TransparentResource.LogicProof.verify/1)

    Enum.empty?(failed) or
      {:error,
       "Logic failure in the following proofs\n" <>
         "#{inspect(failed, pretty: true)}"}
  end

  # We any here, as it's giving a weird error
  @spec from_noun(Noun.t()) :: {:ok, t()} | :error
  def from_noun([roots, actions, delta | delta_proof]) do
    with {:ok, actions} <- from_noun_actions(actions),
         {:ok, delta} <- Delta.from_noun(delta) do
      {:ok,
       %Transaction{
         roots: MapSet.new(Noun.list_nock_to_erlang(roots)),
         actions: actions,
         delta: delta,
         delta_proof: delta_proof
       }}
    end
  end

  def from_noun(_) do
    :error
  end

  defimpl Noun.Nounable, for: Transaction do
    @impl true
    def to_noun(trans = %Transaction{}) do
      [
        MapSet.to_list(trans.roots),
        Enum.map(trans.actions, &Noun.Nounable.to_noun/1),
        Map.to_list(trans.delta)
        |> Enum.map(fn {x, y} -> [x | Noun.encode_signed(y)] end)
        # Consider better provinance value
        | trans.delta_proof
      ]
    end
  end

  @spec from_noun_actions(Noun.t()) :: {:ok, MapSet.t(Action.t())}
  defp from_noun_actions(noun) when is_list(noun) do
    maybe_actions =
      Enum.map(Noun.list_nock_to_erlang(noun), &Action.from_noun/1)

    if Enum.any?(maybe_actions, &(:error == &1)) do
      :error
    else
      {:ok, MapSet.new(Enum.map(maybe_actions, fn {:ok, x} -> x end))}
    end
  end

<<<<<<< HEAD
  ##############################################################################
  #                                Accessing                                   #
  ##############################################################################

  @spec commitments(t()) ::
          MapSet.t(Anoma.TransparentResource.Resource.commitment())
  def commitments(self = %Transaction{}) do
    self.actions
    |> Stream.map(&Action.commitments/1)
    |> Enum.reduce(MapSet.new(), &MapSet.union/2)
  end

  @spec nullifiers(t()) ::
          MapSet.t(Anoma.TransparentResource.Resource.nullifier())
  def nullifiers(self = %Transaction{}) do
    self.actions
    |> Stream.map(&Action.nullifiers/1)
    |> Enum.reduce(MapSet.new(), &MapSet.union/2)
  end

  @spec resources(t()) :: MapSet.t(Anoma.TransparentResource.Resource.t())
  def resources(self = %Transaction{}) do
    self.actions
    |> Stream.map(&Action.resources/1)
    |> Enum.reduce(MapSet.new(), &MapSet.union/2)
  end

  @spec nullified_resources(t()) ::
          MapSet.t(Anoma.TransparentResource.Resource.t())
  def nullified_resources(self = %Transaction{}) do
    self.actions
    |> Stream.map(&Action.nullified_resources/1)
    |> Enum.reduce(MapSet.new(), &MapSet.union/2)
  end
end

defimpl Anoma.RM.Intent, for: Anoma.TransparentResource.Transaction do
  alias Anoma.TransparentResource.Transaction

  @impl true
  def compose(t1 = %Transaction{}, t2 = %Transaction{}) do
    Transaction.compose(t1, t2)
  end

  @impl true
  def verify(tx = %Transaction{}) do
    Transaction.verify(tx)
=======
  defp from_noun_actions(noun) when noun in [0, <<>>, []] do
    {:ok, MapSet.new([])}
>>>>>>> 5f758929
  end
end<|MERGE_RESOLUTION|>--- conflicted
+++ resolved
@@ -189,7 +189,10 @@
     end
   end
 
-<<<<<<< HEAD
+  defp from_noun_actions(noun) when noun in [0, <<>>, []] do
+    {:ok, MapSet.new([])}
+  end
+
   ##############################################################################
   #                                Accessing                                   #
   ##############################################################################
@@ -237,9 +240,5 @@
   @impl true
   def verify(tx = %Transaction{}) do
     Transaction.verify(tx)
-=======
-  defp from_noun_actions(noun) when noun in [0, <<>>, []] do
-    {:ok, MapSet.new([])}
->>>>>>> 5f758929
   end
 end