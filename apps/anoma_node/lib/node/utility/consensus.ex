defmodule Anoma.Node.Utility.Consensus do
  @moduledoc """
  A trivial consensus provider for the mempool.
  """

  alias __MODULE__
  alias Anoma.Node
  alias Node.Transaction.Mempool
  alias Node.Registry

  use EventBroker.DefFilter
  use TypedStruct

  typedstruct do
    field(:interval, non_neg_integer(), default: 5000)
    field(:node_id, String.t())
  end

  deffilter BlockFilter do
<<<<<<< HEAD
    %EventBroker.Event{body: %Mempool.BlockEvent{}} ->
=======
    %EventBroker.Event{body: %Node.Event{body: %Mempool.BlockEvent{}}} ->
>>>>>>> 34dadac6
      true

    _ ->
      false
  end

  def start_link(args) do
    args = Keyword.validate!(args, [:interval, :node_id])
    name = Registry.via(args[:node_id], __MODULE__)
    GenServer.start_link(__MODULE__, args, name: name)
  end

  @spec init(any()) :: {:ok, Consensus.t()}
  def init(args) do
    Process.set_label(__MODULE__)
    args = Keyword.validate!(args, [:interval, :node_id])
    node_id = args[:node_id]

    EventBroker.subscribe_me([
      Node.Event.node_filter(node_id),
      block_filter()
    ])

    table =
      String.to_atom(
        "#{Anoma.Node.Logging.Events}_#{:erlang.phash2(args[:node_id])}"
      )

    :mnesia.transaction(fn ->
      for cons <- :mnesia.read(table, :consensus) do
        wait_for_block(cons)
      end
    end)

    start(node_id)

    state = struct(__MODULE__, Enum.into(args, %{}))
    {:ok, state}
  end

  def start(node_id) do
    GenServer.cast(Registry.via(node_id, __MODULE__), :start)
  end

  def handle_cast(:start, state) do
    execute(state.node_id, state.interval)
    {:noreply, state}
  end

  def handle_info(:execute, state) do
    execute(state.node_id, state.interval)
    {:noreply, state}
  end

  def handle_info(_, state) do
    {:noreply, state}
  end

  def execute(node_id, interval) do
    {consensus, _} =
      Mempool.tx_dump(node_id) |> Enum.reverse() |> Enum.split(10)

    Mempool.execute(node_id, consensus)

    wait_for_block(consensus)

    Process.send_after(self(), :execute, interval)
  end

  def wait_for_block(consensus) do
    receive do
      %EventBroker.Event{
        body: %Node.Event{
          body: %Mempool.BlockEvent{
            order: ^consensus
          }
        }
      } ->
        :ok
    end
  end

  def block_filter() do
    %__MODULE__.BlockFilter{}
  end
end<|MERGE_RESOLUTION|>--- conflicted
+++ resolved
@@ -17,11 +17,7 @@
   end
 
   deffilter BlockFilter do
-<<<<<<< HEAD
-    %EventBroker.Event{body: %Mempool.BlockEvent{}} ->
-=======
     %EventBroker.Event{body: %Node.Event{body: %Mempool.BlockEvent{}}} ->
->>>>>>> 34dadac6
       true
 
     _ ->
