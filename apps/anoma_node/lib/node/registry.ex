--- conflicted
+++ resolved
@@ -31,18 +31,11 @@
     field(:label, atom(), default: nil)
   end
 
-<<<<<<< HEAD
-  @spec address(String.t(), atom(), any() | nil) :: Address.t()
-  def address(node_id, engine, label \\ nil)
-
-  def address(node_id, engine, label) do
-=======
   @doc """
   I create an address with specified node id, engine name and label.
   """
   @spec address(String.t(), atom(), atom()) :: Address.t()
   def address(node_id, engine, label \\ nil) do
->>>>>>> 4b0bb859
     %Address{node_id: node_id, engine: engine, label: label}
   end
 
