--- conflicted
+++ resolved
@@ -119,13 +119,8 @@
 
   @impl true
   def handle_info(
-<<<<<<< HEAD
-        %EventBroker.Event{
-          body: %Node.Event{body: %Backends.TRMEvent{nullifiers: set}}
-=======
         e = %EventBroker.Event{
           body: %Node.Event{body: %Backends.TRMEvent{}}
->>>>>>> d9997713
         },
         state
       ) do
@@ -214,8 +209,6 @@
   #                         Helpers                          #
   ############################################################
 
-<<<<<<< HEAD
-=======
   defp validate_intent_uniqueness(intent, state) do
     if MapSet.member?(state.intents, intent) do
       Logger.debug("intent ignored; already present #{inspect(intent)}")
@@ -271,7 +264,6 @@
     |> MapSet.new()
   end
 
->>>>>>> d9997713
   deffilter TRMFilter do
     %EventBroker.Event{
       body: %Anoma.Node.Event{body: %Backends.TRMEvent{}}
