defmodule Anoma.Node.Transport.Messages do
  alias Anoma.Node.Indexer
  alias Anoma.Node.Registry
  alias Anoma.Node.Transaction.Mempool

  alias Anoma.Protobuf.Announce.Announcement
  alias Anoma.Protobuf.Envelope
  alias Anoma.Protobuf.Indexer.Nullifiers
  alias Anoma.Protobuf.Indexer.UnrevealedCommits
  alias Anoma.Protobuf.Indexer.UnspentResources
  alias Anoma.Protobuf.Mempool.Dump
  alias Anoma.Protobuf.NodeInfo
  alias Anoma.Protobuf.Intents.Add
  alias Anoma.Protobuf.Intents.List

  @doc """
  I create an announcement message for the given node id.
  """
  @spec announcement(String.t()) :: Envelope.t()
  def announcement(node_id) do
    # get a list of all the local engines for this node.
    engines =
      Registry.engines_for(node_id)
      |> Enum.map(&Atom.to_string/1)

    announcement = %Announcement{
      node_info: node_info(node_id),
      engines: engines
    }

    %Envelope{inner_message: {:announcement, announcement}}
  end

  #############################################################################
  # Incoming Messages

  @doc """
  I translate a protobuf message into a request to the engine.

  I return the result of the call, encoded as a protobuf message.
  """

  # ----------------------------------------------------------------------------
  # Dump Mempool
  @spec proto_to_call(
          UnspentResources.Request.t() | any(),
          binary(),
          String.t()
        ) :: {:reply, Envelope.t()} | {:is_reply, {:ok, any()}, binary()}
  def proto_to_call(%Dump.Request{}, ref, local_node_id) do
    # call the engine
    result = ["dump1", "dump2"]

    # construct the reply message
    response = %Dump.Response{dumps: result}

    {:reply, wrap(response, :mempool_dump_response, local_node_id, ref)}
  end

  def proto_to_call(response = %Dump.Response{}, ref, _local_node_id) do
    # construct the reply message
    result = response.dumps
    {:is_reply, {:ok, result}, ref}
  end

  # ----------------------------------------------------------------------------
  # Add Intent

  def proto_to_call(%Add.Request{}, ref, local_node_id) do
    # call the engine
    result = "intent added"

    # construct the reply message
    response = %Add.Response{result: result}

    {:reply, wrap(response, :add_intent_response, local_node_id, ref)}
  end

<<<<<<< HEAD
  def proto_to_call(response = %AddIntent.Response{}, ref, _local_node_id) do
=======
  def proto_to_call(%Add.Response{} = response, ref, _local_node_id) do
>>>>>>> 26d44c15
    # construct the reply message
    result = response.result
    {:is_reply, {:ok, result}, ref}
  end

  # ----------------------------------------------------------------------------
  # List Intents

  def proto_to_call(%List.Request{}, ref, local_node_id) do
    # call the engine
    result = ["intent1", "intent2"]

    # do the call to the intent pool here
    response = %List.Response{intents: result}

    {:reply, wrap(response, :list_intents_response, local_node_id, ref)}
  end

<<<<<<< HEAD
  def proto_to_call(response = %ListIntents.Response{}, ref, _local_node_id) do
=======
  def proto_to_call(%List.Response{} = response, ref, _local_node_id) do
>>>>>>> 26d44c15
    # construct the reply message
    {:is_reply, {:ok, response.intents}, ref}
  end

  # ----------------------------------------------------------------------------
  # Nullifiers

  def proto_to_call(%Nullifiers.Request{}, ref, local_node_id) do
    # call the engine
    result = ["nullifier1", "nullifier2"]

    # do the call to the intent pool here
    response = %Nullifiers.Response{nullifiers: result}

    {:reply, wrap(response, :nullifiers_response, local_node_id, ref)}
  end

  def proto_to_call(response = %Nullifiers.Response{}, ref, _local_node_id) do
    # construct the reply message
    {:is_reply, {:ok, response.nullifiers}, ref}
  end

  # ----------------------------------------------------------------------------
  # Unrevealed Commitments

  def proto_to_call(%UnrevealedCommits.Request{}, ref, local_node_id) do
    # call the engine
    result = ["commit1", "commit2"]

    # do the call to the intent pool here
    # call to engine for result
    response = %UnrevealedCommits.Response{commits: result}

    {:reply, wrap(response, :unrevealed_commits_response, local_node_id, ref)}
  end

  def proto_to_call(response = %UnrevealedCommits.Response{}, ref, _) do
    # construct the reply message
    {:is_reply, {:ok, response.commits}, ref}
  end

  # ----------------------------------------------------------------------------
  # Unspent Resources

  def proto_to_call(%UnspentResources.Request{}, ref, local_node_id) do
    # call the engine
    result = ["unspent resource 1", "unspent resource 2"]

    # do the call to the intent pool here
    # call to engine for result
    response = %UnspentResources.Response{unspent_resources: result}

    {:reply, wrap(response, :unspent_resources_response, local_node_id, ref)}
  end

  def proto_to_call(response = %UnspentResources.Response{}, ref, _) do
    # construct the reply message
    {:is_reply, {:ok, response.unspent_resources}, ref}
  end

  #############################################################################
  # Outgoing Messages

  @doc """
  I translate a request to an engine into a protobuf message.
  """

  # ----------------------------------------------------------------------------
  # Dump Mempool

  def call_to_proto(:dump, Mempool, local_node_id) do
    request = %Dump.Request{}

    wrap(request, :mempool_dump_request, local_node_id)
  end

  # ----------------------------------------------------------------------------
  # Add Intent

  def call_to_proto({:add_intent, _intent}, Intentpool, local_node_id) do
    request = %Add.Request{}

    wrap(request, :add_intent_request, local_node_id)
  end

  # ----------------------------------------------------------------------------
  # List Intents

  @spec call_to_proto(atom(), module(), String.t()) :: Envelope.t()
  def call_to_proto(:list_intents, Intentpool, local_node_id) do
    request = %List.Request{}

    wrap(request, :list_intents_request, local_node_id)
  end

  def call_to_proto(:list_nullifiers, Indexer, local_node_id) do
    request = %Nullifiers.Request{}

    wrap(request, :nullifiers_request, local_node_id)
  end

  def call_to_proto(:list_unrevealed_commitments, Indexer, local_node_id) do
    request = %UnrevealedCommits.Request{}

    wrap(request, :unrevealed_commits_request, local_node_id)
  end

  def call_to_proto(:list_unspent_resources, Indexer, local_node_id) do
    request = %UnspentResources.Request{}

    wrap(request, :unspent_resources_request, local_node_id)
  end

  ############################################################
  #                           Helpers                        #
  ############################################################
  # @doc """
  # I create a NodeInfo from a node id.
  # """
  defp node_info(node_id) do
    %NodeInfo{
      node_id: node_id
    }
  end

  # @doc """
  # Given a protobuf struct and a label, I wrap it into an Envelope.
  # If a ref is not provided, I generate one.
  # """
  defp wrap(message, label, node_id) do
    wrap(message, label, node_id, :erlang.term_to_binary(make_ref()))
  end

  defp wrap(message, label, node_id, ref) do
    %Envelope{
      message_id: ref,
      inner_message: {label, message},
      sender_info: node_info(node_id)
    }
  end
end<|MERGE_RESOLUTION|>--- conflicted
+++ resolved
@@ -76,11 +76,7 @@
     {:reply, wrap(response, :add_intent_response, local_node_id, ref)}
   end
 
-<<<<<<< HEAD
-  def proto_to_call(response = %AddIntent.Response{}, ref, _local_node_id) do
-=======
-  def proto_to_call(%Add.Response{} = response, ref, _local_node_id) do
->>>>>>> 26d44c15
+  def proto_to_call(response = %Add.Response{}, ref, _local_node_id) do
     # construct the reply message
     result = response.result
     {:is_reply, {:ok, result}, ref}
@@ -99,11 +95,7 @@
     {:reply, wrap(response, :list_intents_response, local_node_id, ref)}
   end
 
-<<<<<<< HEAD
-  def proto_to_call(response = %ListIntents.Response{}, ref, _local_node_id) do
-=======
-  def proto_to_call(%List.Response{} = response, ref, _local_node_id) do
->>>>>>> 26d44c15
+  def proto_to_call(response = %List.Response{}, ref, _local_node_id) do
     # construct the reply message
     {:is_reply, {:ok, response.intents}, ref}
   end
