--- conflicted
+++ resolved
@@ -81,7 +81,7 @@
     GenServer.start_link(__MODULE__, args, name: name)
   end
 
-<<<<<<< HEAD
+  @impl true
   @doc """
   I am the intialization function for the Executor Engine.
 
@@ -90,9 +90,6 @@
   with appropriate state.
   """
 
-=======
-  @impl true
->>>>>>> 49d0c24a
   @spec init([startup_options()]) :: {:ok, Executor.t()}
   def init(args) do
     Process.set_label(__MODULE__)
