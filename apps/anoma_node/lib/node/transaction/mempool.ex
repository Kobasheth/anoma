defmodule Anoma.Node.Transaction.Mempool do
  @moduledoc """
  I am the Mempool Engine.

  I posess the core functionality to submit new transactions, execute
  incoming consensus, and dump current transactions. Alongside that, I
  store all currently running transactions as well as their intermediate
  VM results.

  As the main point of user-input, I also send the events needed for
  replays.

  All transactions are assumed to come in the form of {backend, noun}.

  All consensus is assumed to come in a form of an orered list of binaries.

  ### Public API

  I provide the following public functionality:

  - `tx_dump/1`
  - `execute/2`
  - `tx/2`
  - `tx/3`
  """

  alias __MODULE__
  alias Anoma.Node
  alias Node.Registry
  alias Node.Transaction.{Storage, Executor, Backends}
  alias Backends.ResultEvent
  alias Executor.ExecutionEvent

  require Node.Event
  require Logger

  use GenServer
  use TypedStruct

  ############################################################
  #                         State                            #
  ############################################################

  @typedoc """
  I am the type of the Nock VM result.
  """
  @type vm_result :: {:ok, Noun.t()} | :error | :in_progress

  @typedoc """
  I am the type of the transaction result.
  """
  @type tx_result :: {:ok, any()} | :error | :in_progress

  @typep startup_options() :: {:node_id, String.t()}

  typedstruct module: Tx do
    @typedoc """
    I am the type of a transaction as stores in the Mempool.

    I store all information about transaction results, backend it uses, as
    well as the Nockma represented code.

    ### Fields

    - `:tx_result` - The transaction execution result.
                     Default: `:in_progress`
    - `:vm_result` - The Nock VM result of the transaction code.
                     Default: `:in_progress`
    - `:backend` - The backend for the transaction.
    - `:code` - The Nockma transaction code to be executed.
    """

    field(:tx_result, Mempool.tx_result(), default: :in_progress)
    field(:vm_result, Mempool.vm_result(), default: :in_progress)
    field(:backend, Backends.backend())
    field(:code, Noun.t())
  end

  typedstruct module: TxEvent do
    @typedoc """
    I am the type of a transaction event.

    I am sent upon a launch of a transaction, signaling that a specific
    transaction has been launched.

    ### Fileds

    - `:id` - The ID of a launched transaction.
    - `:tx` - The transaction info as stored in Mempool state.
    """

    field(:id, binary())
    field(:tx, Mempool.Tx.t())
  end

  typedstruct module: ConsensusEvent do
    @typedoc """
    I am the type of a consensus event.

    I am sent upon receiving a consensus, signaling that ordering has been
    assigned to a specific subset of pending transactions.

    ### Fileds

    - `:order` - The list of transaction IDs in apporpriate consensus
                 specified order.
    """

    field(:order, list(binary()))
  end

  typedstruct module: BlockEvent do
    @typedoc """
    I am the type of a block execition event.

    I am sent upon a completion of all transactions submitted by consensus
    and subsequent creation of a table-backed block.

    ### Fileds

    - `:order` - The consensus info executed, a list of transaction IDs.
    - `:round` - The block number committed.
    """

    field(:order, list(binary()))
    field(:round, non_neg_integer())
  end

  typedstruct do
    @typedoc """
    I am the type of the Mempool Engine.

    I contain the core information for the mempool functionality, storing the
    node ID for which the Mempool is launched, a map of transactions with
    their IDs, as well as the most recent block round.

    ### Fields

    - `:node_id` - The ID of the Node to which a Mempool instantiation is
                   is bound.
    - `:transactions` - A map with keys being the binary IDs of launched
                        transactions and values the corresponding
                        transaction data. See `Tx.t()`
                        Default: %{}
    - `:round` - The round of the next block to be created.
                 Default: 0
    """
    field(:node_id, String.t())

    field(
      :transactions,
      %{binary() => Mempool.Tx.t()},
      default: %{}
    )

    field(:round, non_neg_integer(), default: 0)
  end

  ############################################################
  #                    Genserver Helpers                     #
  ############################################################

  @doc """
  I am the start_link function for the Mempool Engine.

  I register the mempool with supplied node ID provided by the
  arguments.
  """

  @spec start_link([startup_options()]) :: GenServer.on_start()
  def start_link(args \\ []) do
    name = Registry.via(args[:node_id], __MODULE__)
    GenServer.start_link(__MODULE__, args, name: name)
  end

<<<<<<< HEAD
  @doc """
  I am the initialization function for the Mempool Engine.

  I assume that my arguments come with keywords specifying the node id,
  alongside transactions, pending orders, and a block round.

  If any transactions are provided upon startup, I ask the Mempool to
  execute them with a particular ID.

  If any orders are provided, I also launch them afterwards in the order
  specified.

  Afterwards, I initialize the Mempool with round and node ID specified.
  """

=======
  @impl true
>>>>>>> 49d0c24a
  @spec init([startup_options()]) :: {:ok, Mempool.t()}
  def init(args) do
    Process.set_label(__MODULE__)

    args =
      args
      |> Keyword.validate!([
        :node_id,
        transactions: [],
        consensus: [],
        round: 0
      ])

    node_id = args[:node_id]

    EventBroker.subscribe_me([
      Node.Event.node_filter(node_id),
      filter_for_mempool()
    ])

    for {id, tx_w_backend} <- args[:transactions] do
      tx(args[:node_id], tx_w_backend, id)
    end

    consensus = args[:consensus]
    round = args[:round]

    for list <- consensus do
      execute(node_id, list)
    end

    {:ok, %__MODULE__{round: round, node_id: node_id}}
  end

  ############################################################
  #                      Public RPC API                      #
  ############################################################

  @doc """
  I am a function to dump transactions.

  Given a node ID, I give all the transactions as currently stored in the
  corresponding Mempool state.
  """

  @spec tx_dump(String.t()) :: [Mempool.Tx.t()]
  def tx_dump(node_id) do
    GenServer.call(Registry.via(node_id, __MODULE__), :dump)
  end

  @doc """
  I am a launch function for a new transaction.

  Given a node ID with a {backend, tx} tuple, I launch a new transaction
  with a random ID, sending an appropriate event.

  Afterwards, the transaction code is sent to the Executor Engine to be
  assigned to a Worder, while the code wrapped in `Tx.t()` will be stored
  in Mempool's state.

  See `tx/3` for launching a transaction with a given ID.
  """

  @spec tx(String.t(), {Backends.backend(), Noun.t()}) :: :ok
  def tx(node_id, tx_w_backend) do
    tx(node_id, tx_w_backend, :crypto.strong_rand_bytes(16))
  end

  @doc """
  I am a launch function for a new transaction with a given ID.

  See `tx/2` for logic documentation. In constrast to it, I launch an new
  transaction with a particular given ID. This functionality is to be used
  only for replays and testing.
  """

  @spec tx(String.t(), {Backends.backend(), Noun.t()}, binary()) :: :ok
  def tx(node_id, tx_w_backend, id) do
    GenServer.cast(Registry.via(node_id, __MODULE__), {:tx, tx_w_backend, id})
  end

  @doc """
  I am the execution function.

  I receive a list of binaries, which I recognize as a partial order for
  block execution, sending an appropriate consensus submission event.

  Once launched, I send the list to the Executor.

  I am asynchronous, meaning that I do not block and blocks can be
  submitted before the last one got executed.

  If execution is susccesful, the Mempool will handle an appropriate
  message from the Executor, which will trigger block-creation.
  """

  @spec execute(String.t(), list(binary())) :: :ok
  def execute(node_id, ordered_list_of_txs) do
    GenServer.cast(
      Registry.via(node_id, __MODULE__),
      {:execute, ordered_list_of_txs}
    )
  end

  ############################################################
  #                      Public Filters                      #
  ############################################################

  @doc """
  I am a filter spec which filters for messages from the Backends module.
  """

  @spec worker_module_filter() :: EventBroker.Filters.SourceModule.t()
  def worker_module_filter() do
    %EventBroker.Filters.SourceModule{module: Anoma.Node.Transaction.Backends}
  end

  @doc """
  I am a filter spec which filters for Mempool-related messages.
  """

  @spec filter_for_mempool() :: Backends.ForMempoolFilter.t()
  def filter_for_mempool() do
    %Backends.ForMempoolFilter{}
  end

  ############################################################
  #                    Genserver Behavior                    #
  ############################################################

  @impl true
  def handle_call(:dump, _from, state) do
    {:reply, state.transactions |> Map.keys(), state}
  end

  def handle_call(_, _, state) do
    {:reply, :ok, state}
  end

  @impl true
  def handle_cast({:tx, tx, tx_id}, state) do
    {:noreply, handle_tx(tx, tx_id, state)}
  end

  def handle_cast({:execute, id_list}, state) do
    handle_execute(id_list, state)
    {:noreply, state}
  end

  def handle_cast(_, state) do
    {:noreply, state}
  end

  @impl true
  def handle_info(
        e = %EventBroker.Event{body: %Node.Event{body: %ResultEvent{}}},
        state
      ) do
    {:noreply, handle_result_event(e, state)}
  end

  def handle_info(
        e = %EventBroker.Event{
          body: %Node.Event{body: %ExecutionEvent{}}
        },
        state
      ) do
    {:noreply, handle_execution_event(e, state)}
  end

  def handle_info(_, state) do
    {:noreply, state}
  end

  ############################################################
  #                 Genserver Implementation                 #
  ############################################################

  @spec handle_tx({Backends.backend(), Noun.t()}, binary(), t()) :: t()
  defp handle_tx(tx = {backend, code}, tx_id, state = %Mempool{}) do
    value = %Tx{backend: backend, code: code}
    node_id = state.node_id

    tx_event(tx_id, value, node_id)

    Executor.launch(node_id, tx, tx_id)

    %Mempool{
      state
      | transactions: Map.put(state.transactions, tx_id, value)
    }
  end

  @spec handle_execute(list(binary()), t()) :: :ok
  defp handle_execute(id_list, state = %Mempool{}) do
    consensus_event(id_list, state.node_id)
    Executor.execute(state.node_id, id_list)
  end

  @spec handle_result_event(EventBroker.Event.t(), t()) :: t()
  defp handle_result_event(e, state = %Mempool{}) do
    id = e.body.body.tx_id
    res = e.body.body.vm_result

    new_map =
      state.transactions
      |> Map.update!(id, fn tx ->
        Map.put(tx, :vm_result, res)
      end)

    %Mempool{state | transactions: new_map}
  end

  @spec handle_execution_event(EventBroker.Event.t(), t()) :: t()
  defp handle_execution_event(e, state = %Mempool{}) do
    execution_list = e.body.body.result
    round = state.round
    node_id = state.node_id

    {writes, map} = process_execution(state, execution_list)

    Storage.commit(node_id, round, writes)

    block_event(Enum.map(execution_list, &elem(&1, 1)), round, node_id)

    %Mempool{state | transactions: map, round: round + 1}
  end

  ############################################################
  #                           Helpers                        #
  ############################################################

  @spec block_event(list(binary), non_neg_integer(), String.t()) :: :ok
  defp block_event(id_list, round, node_id) do
    block_event =
      Node.Event.new_with_body(node_id, %__MODULE__.BlockEvent{
        order: id_list,
        round: round
      })

    EventBroker.event(block_event)
  end

  @spec tx_event(binary(), Mempool.Tx.t(), String.t()) :: :ok
  defp tx_event(tx_id, value, node_id) do
    tx_event =
      Node.Event.new_with_body(node_id, %__MODULE__.TxEvent{
        id: tx_id,
        tx: value
      })

    EventBroker.event(tx_event)
  end

  @spec consensus_event(list(binary()), String.t()) :: :ok
  defp consensus_event(id_list, node_id) do
    consensus_event =
      Node.Event.new_with_body(node_id, %__MODULE__.ConsensusEvent{
        order: id_list
      })

    EventBroker.event(consensus_event)
  end

  @spec process_execution(t(), [{:ok | :error, binary()}]) ::
          {[Mempool.Tx.t()], %{binary() => Mempool.Tx.t()}}
  defp process_execution(state, execution_list) do
    for {tx_res, id} <- execution_list, reduce: {[], state.transactions} do
      {lst, ex_state} ->
        {tx_struct, map} =
          Map.get_and_update!(ex_state, id, fn _ -> :pop end)

        {[Map.put(tx_struct, :tx_result, tx_res) | lst], map}
    end
  end
end<|MERGE_RESOLUTION|>--- conflicted
+++ resolved
@@ -173,7 +173,7 @@
     GenServer.start_link(__MODULE__, args, name: name)
   end
 
-<<<<<<< HEAD
+  @impl true
   @doc """
   I am the initialization function for the Mempool Engine.
 
@@ -189,9 +189,6 @@
   Afterwards, I initialize the Mempool with round and node ID specified.
   """
 
-=======
-  @impl true
->>>>>>> 49d0c24a
   @spec init([startup_options()]) :: {:ok, Mempool.t()}
   def init(args) do
     Process.set_label(__MODULE__)
