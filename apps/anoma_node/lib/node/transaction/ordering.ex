defmodule Anoma.Node.Transaction.Ordering do
  @moduledoc """
  I am the Ordering Engine.

  I act as a mediator between Workers and Storage. In particular, Workers
  working on a transaction may ask to read and write information. However,
  they do not know when to do it, they only know the ID of the transaction
  they work on.

  I process such requests, keeping them waiting until consensus provides
  some ordering to a transaction in question. Once they do, I pair a
  transaction ID with its timestamp and forward queries to Storage.

  ### Public API

  I provide the following public functonality:

  - `read/2`
  - `write/2`
  - `append/2`
  - `add/2`
  - `order/2`
  """

  use EventBroker.DefFilter
  use GenServer
  use TypedStruct

  alias __MODULE__
  alias Anoma.Node
  alias Node.Transaction.Storage
  alias Node.Registry

  require Node.Event

  ############################################################
  #                         State                            #
  ############################################################

  @typep startup_options() :: {:node_id, String.t()}

  typedstruct enforce: true do
    @typedoc """
    I am the type of the Ordering Enigine.

    I contain the Node for which the Ordering is launched, the upcoming
    hight as well as a map from transaction IDs to their global order.

    ### Fields

    - `:node_id` - The ID of the Node to which an Ordering instantiation is
                   bound.
    - `:next_height` - The height that the next ordered transaction
                       candidate will get.
                       Default: 1
    - `:tx_id_to_height` - A map from an ID of a transaction candidate to
                           its order.
    """
    field(:node_id, String.t())
    field(:next_height, integer(), default: 1)
    # maps tx ids to their height for writing.
    # the previous height is used for reading.
    field(:tx_id_to_height, %{binary() => integer()}, default: %{})
  end

  typedstruct enforce: true, module: OrderEvent do
    @typedoc """
    I am the type of an ordering Event.

    I am sent whenever the transaction with which I am associated gets a
    global timestamp.

    ### Fields

    - `tx_id` - The ID of the transaction which was ordered.
    """

    field(:tx_id, binary())
  end

  deffilter TxIdFilter, tx_id: binary() do
    %EventBroker.Event{body: %Node.Event{body: %{tx_id: ^tx_id}}} -> true
    _ -> false
  end

  @doc """
  I am the start_link function for the Ordering Engine.

  I register the engine with supplied node ID provided by the arguments.
  """

  @spec start_link([startup_options()]) :: GenServer.on_start()
  def start_link(args \\ []) do
    name = Registry.via(args[:node_id], __MODULE__)
    GenServer.start_link(__MODULE__, args, name: name)
  end

  ############################################################
  #                    Genserver Helpers                     #
  ############################################################

  @doc """
  I am the initialization function for the Ordering Engine.

  From the specified arguments, I get the Node ID as well as the info
  regarding the next height Ordering should be started with.
  """

  @spec init([startup_options()]) :: {:ok, t()}
  def init(args) do
    Process.set_label(__MODULE__)

    args = Keyword.validate!(args, [:node_id, next_height: 1])
    state = struct(Ordering, Enum.into(args, %{}))
    {:ok, state}
  end

  ############################################################
  #                      Public RPC API                      #
  ############################################################

  @doc """
  I am the Ordering read function.

  I receive a Node ID and an {id, key} tuple. There are two states possible
  when Ordering processes my request. Either:

  - The id has been assigned an order.
  - The id has not been assigned an order.

  If the former is true, I send the request to read the key at the
  specified height minus one to the Storage. That is, we ask the storage to
  read the most recent value assigned to the key from the point of view of
  the transaction candidate. See `Storage.read/2`.

  If the latter is true, I leave the caller blocked until the id has been
  assigned a value, i.e. until a corresponding event gets received.
  """

  @spec read(String.t(), {binary(), any()}) :: any()
  def read(node_id, {id, key}) do
    GenServer.call(
      Registry.via(node_id, __MODULE__),
      {:read, {id, key}},
      :infinity
    )
  end

  @doc """
  I am the Ordering write function.

  I receive a Node ID and an {id, kvlist} tuple. There are two states
  possible when Ordering processes my request. Either:

  - The id has been assigned an order.
  - The id has not been assigned an order.

  If the former is true, I send the request to write the key-value list at
  the specified height to the Storage. See `Storage.write/2`

  If the latter is true, I leave the caller blocked until the id has been
  assigned a value, i.e. until a corresponding event gets received.
  """

  @spec write(String.t(), {binary(), list({any(), any()})}) :: :ok
  def write(node_id, {id, kvlist}) do
    GenServer.call(
      Registry.via(node_id, __MODULE__),
      {:write, {id, kvlist}},
      :infinity
    )
  end

<<<<<<< HEAD
=======
  @doc """
  I am the Ordering append function.

  I receive a Node ID and an {id, kvlist} tuple. There are two states
  possible when Ordering processes my request. Either:

  - The id has been assigned an order.
  - The id has not been assigned an order.

  If the former is true, I send the request to append the key-value list at
  the specified height to the Storage. See `Storage.append/2`

  If the latter is true, I leave the caller blocked until the id has been
  assigned a value, i.e. until a corresponding event gets received.
  """

>>>>>>> 95efb7d8
  @spec append(String.t(), {binary(), list({any(), MapSet.t()})}) :: :ok
  def append(node_id, {id, kvlist}) do
    GenServer.call(
      Registry.via(node_id, __MODULE__),
      {:append, {id, kvlist}},
      :infinity
    )
  end

  @doc """
  I am the Ordering write function.

  I receive a Node ID and an {id, map} tuple. There are two states possible
  when Ordering processes my request. Either:

  - The id has been assigned an order.
  - The id has not been assigned an order.

  If the former is true, I send the request to appropriately add the map to
  the Storage at the specified height. See `Storage.add/2`

  If the latter is true, I leave the caller blocked until the id has been
  assigned a value, i.e. until a corresponding event gets received.
  """

  @spec add(String.t(), {binary(), %{write: list(), append: list()}}) :: any()
  def add(node_id, {id, map}) do
    GenServer.call(
      Registry.via(node_id, __MODULE__),
      {:add, {id, map}},
      :infinity
    )
  end

  @doc """
  I am the Ordering order function.

  Given a Node ID and a list of transaction IDs, I percieve the latter as a
  partial ordering of transactions. Afterwards, I assign them a global
  ordering by adding the next height stored in the Ordering Engine to the
  respective ordering inside a list.

  Afterwards, I send an event specifying that a particular ID has indeed
  received an order.
  """

  @spec order(String.t(), [binary()]) :: :ok
  def order(node_id, txs) do
    GenServer.cast(Registry.via(node_id, __MODULE__), {:order, txs})
  end

  ############################################################
  #                      Public Filters                      #
  ############################################################

  @doc """
  I am a filter spec which filters for any event with a `tx_id` field and
  matches iff the ID stored is the one supplied.
  """

  def tx_id_filter(tx_id) do
    %__MODULE__.TxIdFilter{tx_id: tx_id}
  end

  ############################################################
  #                    Genserver Behavior                    #
  ############################################################

  def handle_call({write_opt, {tx_id, args}}, from, state)
      when write_opt in [:write, :append, :add] do
    handle_write(write_opt, {tx_id, args}, from, state)

    {:noreply, state}
  end

  def handle_call({:read, {tx_id, key}}, from, state) do
    handle_read({tx_id, key}, from, state)
    {:noreply, state}
  end

  def handle_call(_msg, _from, state) do
    {:reply, :ok, state}
  end

  def handle_cast({:order, tx_id_list}, state) do
    {:noreply, handle_order(tx_id_list, state)}
  end

  def handle_cast(_msg, state) do
    {:noreply, state}
  end

  def handle_info(_info, state) do
    {:noreply, state}
  end

  ############################################################
  #                 Genserver Implementation                 #
  ############################################################

  @spec handle_write(
          Storage.write_opts(),
          {binary(), [any()]},
          GenServer.from(),
          t()
        ) :: any()
  defp handle_write(write_opt, {tx_id, args}, from, state) do
    call = &chose_write_function(write_opt).(state.node_id, &1)

    with {:ok, height} <- Map.fetch(state.tx_id_to_height, tx_id) do
      Task.start(fn ->
        GenServer.reply(from, call.({height, args}))
      end)
    else
      _ ->
        node_id = state.node_id

        block_spawn(
          tx_id,
          fn ->
            blocking_write(node_id, {tx_id, args}, from)
          end,
          node_id
        )
    end
  end

  @spec handle_read({binary(), any()}, GenServer.from(), t()) :: any()
  defp handle_read({tx_id, key}, from, state) do
    with {:ok, height} <- Map.fetch(state.tx_id_to_height, tx_id) do
      Task.start(fn ->
        GenServer.reply(from, Storage.read(state.node_id, {height - 1, key}))
      end)

      {:noreply, state}
    else
      _ ->
        node_id = state.node_id

        block_spawn(
          tx_id,
          fn ->
            blocking_read(node_id, {tx_id, key}, from)
          end,
          node_id
        )

        {:noreply, state}
    end
  end

  @spec handle_order(list(binary()), t()) :: t()
  defp handle_order(tx_id_list, state) do
    {map, next_order} =
      for tx_id <- tx_id_list,
          reduce: {state.tx_id_to_height, state.next_height} do
        {map, order} ->
          order_event =
            Node.Event.new_with_body(state.node_id, %__MODULE__.OrderEvent{
              tx_id: tx_id
            })

          EventBroker.event(order_event)
          {Map.put(map, tx_id, order), order + 1}
      end

    %__MODULE__{state | tx_id_to_height: map, next_height: next_order}
  end

  ############################################################
  #                           Helpers                        #
  ############################################################

  @spec chose_write_function(Storage.write_opts()) ::
          (String.t(), {non_neg_integer(), list() | map()} ->
             any())
  defp chose_write_function(:write), do: &Storage.write/2
  defp chose_write_function(:append), do: &Storage.append/2
  defp chose_write_function(:add), do: &Storage.add/2

  ############################################################
  #                      Private Filters                     #
  ############################################################

  defp this_module_filter() do
    %EventBroker.Filters.SourceModule{module: __MODULE__}
  end

  ############################################################
  #                    Blocking Operations                   #
  ############################################################

  defp block_spawn(id, call, node_id) do
    {:ok, pid} =
      Task.start(call)

    EventBroker.subscribe(pid, [
      Node.Event.node_filter(node_id),
      this_module_filter(),
      tx_id_filter(id)
    ])
  end

  @spec blocking_read(String.t(), {binary(), any()}, GenServer.from()) :: :ok
  defp blocking_read(node_id, {id, key}, from) do
    block(from, id, fn -> read(node_id, {id, key}) end, node_id)
  end

  @spec blocking_write(String.t(), {binary(), [any()]}, GenServer.from()) ::
          :ok
  defp blocking_write(node_id, {id, kvlist}, from) do
    block(
      from,
      id,
      fn ->
        write(node_id, {id, kvlist})
      end,
      node_id
    )
  end

  @spec block(GenServer.from(), binary(), (-> any()), String.t()) :: :ok
  defp block(from, tx_id, call, node_id) do
    receive do
      %EventBroker.Event{
        body: %Node.Event{body: %__MODULE__.OrderEvent{tx_id: ^tx_id}}
      } ->
        result = call.()
        GenServer.reply(from, result)

      _ ->
        IO.puts("this should be unreachable")
    end

    EventBroker.unsubscribe_me([
      Node.Event.node_filter(node_id),
      this_module_filter(),
      tx_id_filter(tx_id)
    ])
  end
end<|MERGE_RESOLUTION|>--- conflicted
+++ resolved
@@ -171,8 +171,6 @@
     )
   end
 
-<<<<<<< HEAD
-=======
   @doc """
   I am the Ordering append function.
 
@@ -189,7 +187,6 @@
   assigned a value, i.e. until a corresponding event gets received.
   """
 
->>>>>>> 95efb7d8
   @spec append(String.t(), {binary(), list({any(), MapSet.t()})}) :: :ok
   def append(node_id, {id, kvlist}) do
     GenServer.call(
