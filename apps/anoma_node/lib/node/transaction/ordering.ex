defmodule Anoma.Node.Transaction.Ordering do
  @moduledoc """
  abordering genserver
  """

  use GenServer
  use TypedStruct

  alias __MODULE__
  alias Anoma.Node.Transaction.Storage
  alias Anoma.Node.Registry

  require EventBroker.Event

  typedstruct enforce: true do
    field(:node_id, String.t())
    field(:next_height, integer(), default: 1)
    # maps tx ids to their height for writing.
    # the previous height is used for reading.
    field(:tx_id_to_height, %{binary() => integer()}, default: %{})
  end

  typedstruct enforce: true, module: OrderEvent do
    field(:tx_id, binary())
  end

<<<<<<< HEAD
  def start_link(args) do
    GenServer.start_link(__MODULE__, args, name: __MODULE__)
  end

  def init(_opts) do
    {:ok, %Ordering{}}
=======
  def start_link(args \\ []) do
    name = Registry.name(args[:node_id], __MODULE__)
    GenServer.start_link(__MODULE__, args, name: name)
  end

  def init(args) do
    args = Keyword.validate!(args, [:node_id, next_height: 1])
    state = struct(Ordering, Enum.into(args, %{}))
    {:ok, state}
>>>>>>> 1203c5b3
  end

  def handle_call({:read, {tx_id, key}}, from, state) do
    with {:ok, height} <- Map.fetch(state.tx_id_to_height, tx_id) do
      Task.start(fn ->
        GenServer.reply(from, Storage.read(state.node_id, {height - 1, key}))
      end)

      {:noreply, state}
    else
      _ ->
        block_spawn(tx_id, fn ->
          blocking_read(state.node_id, {tx_id, key}, from)
        end)

        {:noreply, state}
    end
  end

  def handle_call({write_or_append, {tx_id, kvlist}}, from, state)
      when write_or_append in [:write, :append] do
    call =
      case write_or_append do
        :write -> &Storage.write(state.node_id, &1)
        :append -> &Storage.append(state.node_id, &1)
      end

    with {:ok, height} <- Map.fetch(state.tx_id_to_height, tx_id) do
      Task.start(fn ->
        GenServer.reply(from, call.({height, kvlist}))
      end)

      {:noreply, state}
    else
      _ ->
        block_spawn(tx_id, fn ->
          blocking_write(state.node_id, {tx_id, kvlist}, from)
        end)

        {:noreply, state}
    end
  end

  def handle_call(_msg, _from, state) do
    {:reply, :ok, state}
  end

  def handle_cast({:order, tx_id_list}, state) do
    {map, next_order} =
      for tx_id <- tx_id_list,
          reduce: {state.tx_id_to_height, state.next_height} do
        {map, order} ->
          order_event =
            EventBroker.Event.new_with_body(%__MODULE__.OrderEvent{
              tx_id: tx_id
            })

          EventBroker.event(order_event)
          {Map.put(map, tx_id, order), order + 1}
      end

    {:noreply,
     %__MODULE__{state | tx_id_to_height: map, next_height: next_order}}
  end

  def handle_cast(_msg, state) do
    {:noreply, state}
  end

  def handle_info(_info, state) do
    {:noreply, state}
  end

  def block_spawn(id, call) do
    {:ok, pid} =
      Task.start(call)

    EventBroker.subscribe(pid, [
      this_module_filter(),
      tx_id_filter(id)
    ])
  end

  @spec read(String.t(), {binary(), [binary()]}) :: any()
  def read(node_id, {id, key}) do
    pid = Registry.whereis(node_id, __MODULE__)
    GenServer.call(pid, {:read, {id, key}}, :infinity)
  end

  @spec write(String.t(), {binary(), list({any(), any()})}) :: :ok
  def write(node_id, {id, kvlist}) do
    pid = Registry.whereis(node_id, __MODULE__)
    GenServer.call(pid, {:write, {id, kvlist}}, :infinity)
  end

  @spec append(String.t(), {binary(), list({any(), any()})}) :: :ok
  def append(node_id, {id, kvlist}) do
    pid = Registry.whereis(node_id, __MODULE__)
    GenServer.call(pid, {:append, {id, kvlist}}, :infinity)
  end

  def order(node_id, txs) do
    pid = Registry.whereis(node_id, __MODULE__)
    GenServer.cast(pid, {:order, txs})
  end

  def blocking_read(node_id, {id, key}, from) do
    block(from, id, fn -> read(node_id, {id, key}) end)
  end

  def blocking_write(node_id, {id, kvlist}, from) do
    block(from, id, fn ->
      write(node_id, {id, kvlist})
    end)
  end

  def block(from, tx_id, call) do
    receive do
      %EventBroker.Event{body: %__MODULE__.OrderEvent{tx_id: ^tx_id}} ->
        result = call.()
        GenServer.reply(from, result)

      _ ->
        IO.puts("this should be unreachable")
    end

    EventBroker.unsubscribe_me([
      this_module_filter(),
      tx_id_filter(tx_id)
    ])
  end

  def this_module_filter() do
    %EventBroker.Filters.SourceModule{module: __MODULE__}
  end

  def tx_id_filter(tx_id) do
    %__MODULE__.TxIdFilter{tx_id: tx_id}
  end
end<|MERGE_RESOLUTION|>--- conflicted
+++ resolved
@@ -24,24 +24,15 @@
     field(:tx_id, binary())
   end
 
-<<<<<<< HEAD
-  def start_link(args) do
-    GenServer.start_link(__MODULE__, args, name: __MODULE__)
-  end
-
-  def init(_opts) do
-    {:ok, %Ordering{}}
-=======
   def start_link(args \\ []) do
     name = Registry.name(args[:node_id], __MODULE__)
     GenServer.start_link(__MODULE__, args, name: name)
   end
 
   def init(args) do
-    args = Keyword.validate!(args, [:node_id, next_height: 1])
+    args = Keyword.validate!(args, [:node_id])
     state = struct(Ordering, Enum.into(args, %{}))
     {:ok, state}
->>>>>>> 1203c5b3
   end
 
   def handle_call({:read, {tx_id, key}}, from, state) do
