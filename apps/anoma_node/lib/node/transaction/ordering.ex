defmodule Anoma.Node.Transaction.Ordering do
  @moduledoc """
  I am the Ordering Engine.

  I act as a mediator between Workers and Storage. In particular, Workers
  working on a transaction may ask to read and write information. However,
  they do not know when to do it, they only know the ID of the transaction
  they work on.

  I process such requests, keeping them waiting until consensus provides
  some ordering to a transaction in question. Once they do, I pair a
  transaction ID with its timestamp and forward queries to Storage.

  ### Public API

  I provide the following public functonality:

  - `read/2`
  - `write/2`
  - `append/2`
  - `add/2`
  - `order/2`
  """

  use EventBroker.DefFilter
  use GenServer
  use TypedStruct

  alias __MODULE__
  alias Anoma.Node
  alias Node.Transaction.Storage
  alias Node.Registry

  require Node.Event

  ############################################################
  #                         State                            #
  ############################################################

  @typep startup_options() ::
           {:node_id, String.t()} | {:next_height, integer()}

  typedstruct enforce: true do
    @typedoc """
    I am the type of the Ordering Enigine.

    I contain the Node for which the Ordering is launched, the upcoming
    hight as well as a map from transaction IDs to their global order.

    ### Fields

    - `:node_id` - The ID of the Node to which an Ordering instantiation is
                   bound.
    - `:next_height` - The height that the next ordered transaction
                       candidate will get.
                       Default: 1
    - `:tx_id_to_height` - A map from an ID of a transaction candidate to
                           its order.
    """
    field(:node_id, String.t())
    field(:next_height, integer(), default: 1)
    # maps tx ids to their height for writing.
    # the previous height is used for reading.
    field(:tx_id_to_height, %{binary() => integer()}, default: %{})
  end

  typedstruct enforce: true, module: OrderEvent do
    @typedoc """
    I am the type of an ordering Event.

    I am sent whenever the transaction with which I am associated gets a
    global timestamp.

    ### Fields

    - `tx_id` - The ID of the transaction which was ordered.
    """

    field(:tx_id, binary())
  end

  deffilter TxIdFilter, tx_id: binary() do
    %EventBroker.Event{body: %Node.Event{body: %{tx_id: ^tx_id}}} -> true
    _ -> false
  end

<<<<<<< HEAD
  ############################################################
  #                    Genserver Helpers                     #
  ############################################################
=======
  @doc """
  I am the start_link function for the Ordering Engine.

  I register the engine with supplied node ID provided by the arguments.
  """
>>>>>>> 75c151be

  @spec start_link([startup_options()]) :: GenServer.on_start()
  def start_link(args \\ []) do
    name = Registry.via(args[:node_id], __MODULE__)
    GenServer.start_link(__MODULE__, args, name: name)
  end

<<<<<<< HEAD
  @impl true
=======
  ############################################################
  #                    Genserver Helpers                     #
  ############################################################

  @doc """
  I am the initialization function for the Ordering Engine.

  From the specified arguments, I get the Node ID as well as the info
  regarding the next height Ordering should be started with.
  """

>>>>>>> 75c151be
  @spec init([startup_options()]) :: {:ok, t()}
  def init(args) do
    Process.set_label(__MODULE__)

    args = Keyword.validate!(args, [:node_id, next_height: 1])
    state = struct(Ordering, Enum.into(args, %{}))
    {:ok, state}
  end

  ############################################################
  #                      Public RPC API                      #
  ############################################################

  @doc """
  I am the Ordering read function.

  I receive a Node ID and an {id, key} tuple. There are two states possible
  when Ordering processes my request. Either:

  - The id has been assigned an order.
  - The id has not been assigned an order.

  If the former is true, I send the request to read the key at the
  specified height minus one to the Storage. That is, we ask the storage to
  read the most recent value assigned to the key from the point of view of
  the transaction candidate. See `Storage.read/2`.

  If the latter is true, I leave the caller blocked until the id has been
  assigned a value, i.e. until a corresponding event gets received.
  """

  @spec read(String.t(), {binary(), any()}) :: any()
  def read(node_id, {id, key}) do
    GenServer.call(
      Registry.via(node_id, __MODULE__),
      {:read, {id, key}},
      :infinity
    )
  end

  @doc """
  I am the Ordering write function.

  I receive a Node ID and an {id, kvlist} tuple. There are two states
  possible when Ordering processes my request. Either:

  - The id has been assigned an order.
  - The id has not been assigned an order.

  If the former is true, I send the request to write the key-value list at
  the specified height to the Storage. See `Storage.write/2`

  If the latter is true, I leave the caller blocked until the id has been
  assigned a value, i.e. until a corresponding event gets received.
  """

  @spec write(String.t(), {binary(), list({any(), any()})}) :: :ok
  def write(node_id, {id, kvlist}) do
    GenServer.call(
      Registry.via(node_id, __MODULE__),
      {:write, {id, kvlist}},
      :infinity
    )
  end

  @doc """
  I am the Ordering append function.

  I receive a Node ID and an {id, kvlist} tuple. There are two states
  possible when Ordering processes my request. Either:

  - The id has been assigned an order.
  - The id has not been assigned an order.

  If the former is true, I send the request to append the key-value list at
  the specified height to the Storage. See `Storage.append/2`

  If the latter is true, I leave the caller blocked until the id has been
  assigned a value, i.e. until a corresponding event gets received.
  """

  @spec append(String.t(), {binary(), list({any(), MapSet.t()})}) :: :ok
  def append(node_id, {id, kvlist}) do
    GenServer.call(
      Registry.via(node_id, __MODULE__),
      {:append, {id, kvlist}},
      :infinity
    )
  end

  @doc """
  I am the Ordering write function.

  I receive a Node ID and an {id, map} tuple. There are two states possible
  when Ordering processes my request. Either:

  - The id has been assigned an order.
  - The id has not been assigned an order.

  If the former is true, I send the request to appropriately add the map to
  the Storage at the specified height. See `Storage.add/2`

  If the latter is true, I leave the caller blocked until the id has been
  assigned a value, i.e. until a corresponding event gets received.
  """

  @spec add(String.t(), {binary(), %{write: list(), append: list()}}) :: any()
  def add(node_id, {id, map}) do
    GenServer.call(
      Registry.via(node_id, __MODULE__),
      {:add, {id, map}},
      :infinity
    )
  end

  @doc """
  I am the Ordering order function.

  Given a Node ID and a list of transaction IDs, I percieve the latter as a
  partial ordering of transactions. Afterwards, I assign them a global
  ordering by adding the next height stored in the Ordering Engine to the
  respective ordering inside a list.

  Afterwards, I send an event specifying that a particular ID has indeed
  received an order.
  """

  @spec order(String.t(), [binary()]) :: :ok
  def order(node_id, txs) do
    GenServer.cast(Registry.via(node_id, __MODULE__), {:order, txs})
  end

  ############################################################
  #                      Public Filters                      #
  ############################################################

<<<<<<< HEAD
  @spec tx_id_filter(binary()) :: TxIdFilter.t()
=======
  @doc """
  I am a filter spec which filters for any event with a `tx_id` field and
  matches iff the ID stored is the one supplied.
  """

>>>>>>> 75c151be
  def tx_id_filter(tx_id) do
    %__MODULE__.TxIdFilter{tx_id: tx_id}
  end

  ############################################################
  #                    Genserver Behavior                    #
  ############################################################

  @impl true
  def handle_call({write_opt, {tx_id, args}}, from, state)
      when write_opt in [:write, :append, :add] do
    handle_write(write_opt, {tx_id, args}, from, state)

    {:noreply, state}
  end

  def handle_call({:read, {tx_id, key}}, from, state) do
    handle_read({tx_id, key}, from, state)
    {:noreply, state}
  end

  def handle_call(_msg, _from, state) do
    {:reply, :ok, state}
  end

  @impl true
  def handle_cast({:order, tx_id_list}, state) do
    {:noreply, handle_order(tx_id_list, state)}
  end

  def handle_cast(_msg, state) do
    {:noreply, state}
  end

  @impl true
  def handle_info(_info, state) do
    {:noreply, state}
  end

  ############################################################
  #                 Genserver Implementation                 #
  ############################################################

  @spec handle_write(
          Storage.write_opts(),
          {binary(), [any()]},
          GenServer.from(),
          t()
        ) :: any()
  defp handle_write(write_opt, {tx_id, args}, from, state) do
    call = &chose_write_function(write_opt).(state.node_id, &1)

    with {:ok, height} <- Map.fetch(state.tx_id_to_height, tx_id) do
      Task.start(fn ->
        GenServer.reply(from, call.({height, args}))
      end)
    else
      _ ->
        node_id = state.node_id

        block_spawn(
          tx_id,
          fn ->
            blocking_write(node_id, {tx_id, args}, from)
          end,
          node_id
        )
    end
  end

  @spec handle_read({binary(), any()}, GenServer.from(), t()) :: any()
  defp handle_read({tx_id, key}, from, state) do
    with {:ok, height} <- Map.fetch(state.tx_id_to_height, tx_id) do
      Task.start(fn ->
        GenServer.reply(from, Storage.read(state.node_id, {height - 1, key}))
      end)

      {:noreply, state}
    else
      _ ->
        node_id = state.node_id

        block_spawn(
          tx_id,
          fn ->
            blocking_read(node_id, {tx_id, key}, from)
          end,
          node_id
        )

        {:noreply, state}
    end
  end

  @spec handle_order(list(binary()), t()) :: t()
  defp handle_order(tx_id_list, state) do
    {map, next_order} =
      for tx_id <- tx_id_list,
          reduce: {state.tx_id_to_height, state.next_height} do
        {map, order} ->
          order_event =
            Node.Event.new_with_body(state.node_id, %__MODULE__.OrderEvent{
              tx_id: tx_id
            })

          EventBroker.event(order_event)
          {Map.put(map, tx_id, order), order + 1}
      end

    %__MODULE__{state | tx_id_to_height: map, next_height: next_order}
  end

  ############################################################
  #                           Helpers                        #
  ############################################################

  @spec chose_write_function(Storage.write_opts()) ::
          (String.t(), {non_neg_integer(), list() | map()} ->
             any())
  defp chose_write_function(:write), do: &Storage.write/2
  defp chose_write_function(:append), do: &Storage.append/2
  defp chose_write_function(:add), do: &Storage.add/2

  ############################################################
  #                      Private Filters                     #
  ############################################################

  defp this_module_filter() do
    %EventBroker.Filters.SourceModule{module: __MODULE__}
  end

  ############################################################
  #                    Blocking Operations                   #
  ############################################################

  defp block_spawn(id, call, node_id) do
    {:ok, pid} =
      Task.start(call)

    EventBroker.subscribe(pid, [
      Node.Event.node_filter(node_id),
      this_module_filter(),
      tx_id_filter(id)
    ])
  end

  @spec blocking_read(String.t(), {binary(), any()}, GenServer.from()) :: :ok
  defp blocking_read(node_id, {id, key}, from) do
    block(from, id, fn -> read(node_id, {id, key}) end, node_id)
  end

  @spec blocking_write(String.t(), {binary(), [any()]}, GenServer.from()) ::
          :ok
  defp blocking_write(node_id, {id, kvlist}, from) do
    block(
      from,
      id,
      fn ->
        write(node_id, {id, kvlist})
      end,
      node_id
    )
  end

  @spec block(GenServer.from(), binary(), (-> any()), String.t()) :: :ok
  defp block(from, tx_id, call, node_id) do
    receive do
      %EventBroker.Event{
        body: %Node.Event{body: %__MODULE__.OrderEvent{tx_id: ^tx_id}}
      } ->
        result = call.()
        GenServer.reply(from, result)

      _ ->
        IO.puts("this should be unreachable")
    end

    EventBroker.unsubscribe_me([
      Node.Event.node_filter(node_id),
      this_module_filter(),
      tx_id_filter(tx_id)
    ])
  end
end<|MERGE_RESOLUTION|>--- conflicted
+++ resolved
@@ -84,31 +84,21 @@
     _ -> false
   end
 
-<<<<<<< HEAD
   ############################################################
   #                    Genserver Helpers                     #
   ############################################################
-=======
+
   @doc """
   I am the start_link function for the Ordering Engine.
 
   I register the engine with supplied node ID provided by the arguments.
   """
->>>>>>> 75c151be
-
   @spec start_link([startup_options()]) :: GenServer.on_start()
   def start_link(args \\ []) do
     name = Registry.via(args[:node_id], __MODULE__)
     GenServer.start_link(__MODULE__, args, name: name)
   end
 
-<<<<<<< HEAD
-  @impl true
-=======
-  ############################################################
-  #                    Genserver Helpers                     #
-  ############################################################
-
   @doc """
   I am the initialization function for the Ordering Engine.
 
@@ -116,7 +106,7 @@
   regarding the next height Ordering should be started with.
   """
 
->>>>>>> 75c151be
+  @impl true
   @spec init([startup_options()]) :: {:ok, t()}
   def init(args) do
     Process.set_label(__MODULE__)
@@ -253,15 +243,11 @@
   #                      Public Filters                      #
   ############################################################
 
-<<<<<<< HEAD
-  @spec tx_id_filter(binary()) :: TxIdFilter.t()
-=======
   @doc """
   I am a filter spec which filters for any event with a `tx_id` field and
   matches iff the ID stored is the one supplied.
   """
-
->>>>>>> 75c151be
+  @spec tx_id_filter(binary()) :: TxIdFilter.t()
   def tx_id_filter(tx_id) do
     %__MODULE__.TxIdFilter{tx_id: tx_id}
   end
