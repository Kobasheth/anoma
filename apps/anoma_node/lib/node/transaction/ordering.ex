defmodule Anoma.Node.Transaction.Ordering do
  @moduledoc """
  abordering genserver
  """

  use EventBroker.DefFilter
  use GenServer
  use TypedStruct

  alias __MODULE__
  alias Anoma.Node.Transaction.Storage
  alias Anoma.Node.Registry

  require EventBroker.Event

  @typep startup_options() :: {:node_id, String.t()}

  typedstruct enforce: true do
    field(:node_id, String.t())
    field(:next_height, integer(), default: 1)
    # maps tx ids to their height for writing.
    # the previous height is used for reading.
    field(:tx_id_to_height, %{binary() => integer()}, default: %{})
  end

  typedstruct enforce: true, module: OrderEvent do
    field(:tx_id, binary())
  end

<<<<<<< HEAD
  @spec start_link([startup_options()]) :: GenServer.on_start()
=======
  deffilter TxIdFilter, tx_id: binary() do
    %EventBroker.Event{body: %{tx_id: ^tx_id}} -> true
    _ -> false
  end

>>>>>>> 19788c39
  def start_link(args \\ []) do
    name = Registry.name(args[:node_id], __MODULE__)
    GenServer.start_link(__MODULE__, args, name: name)
  end

  @spec init([startup_options()]) :: {:ok, t()}
  def init(args) do
    Process.set_label(__MODULE__)

    args = Keyword.validate!(args, [:node_id, next_height: 1])
    state = struct(Ordering, Enum.into(args, %{}))
    {:ok, state}
  end

  def handle_call({:read, {tx_id, key}}, from, state) do
    with {:ok, height} <- Map.fetch(state.tx_id_to_height, tx_id) do
      Task.start(fn ->
        GenServer.reply(from, Storage.read(state.node_id, {height - 1, key}))
      end)

      {:noreply, state}
    else
      _ ->
        block_spawn(tx_id, fn ->
          blocking_read(state.node_id, {tx_id, key}, from)
        end)

        {:noreply, state}
    end
  end

  def handle_call({write_or_append, {tx_id, kvlist}}, from, state)
      when write_or_append in [:write, :append] do
    call =
      case write_or_append do
        :write -> &Storage.write(state.node_id, &1)
        :append -> &Storage.append(state.node_id, &1)
      end

    with {:ok, height} <- Map.fetch(state.tx_id_to_height, tx_id) do
      Task.start(fn ->
        GenServer.reply(from, call.({height, kvlist}))
      end)

      {:noreply, state}
    else
      _ ->
        block_spawn(tx_id, fn ->
          blocking_write(state.node_id, {tx_id, kvlist}, from)
        end)

        {:noreply, state}
    end
  end

  def handle_call(_msg, _from, state) do
    {:reply, :ok, state}
  end

  def handle_cast({:order, tx_id_list}, state) do
    {map, next_order} =
      for tx_id <- tx_id_list,
          reduce: {state.tx_id_to_height, state.next_height} do
        {map, order} ->
          order_event =
            EventBroker.Event.new_with_body(%__MODULE__.OrderEvent{
              tx_id: tx_id
            })

          EventBroker.event(order_event)
          {Map.put(map, tx_id, order), order + 1}
      end

    {:noreply,
     %__MODULE__{state | tx_id_to_height: map, next_height: next_order}}
  end

  def handle_cast(_msg, state) do
    {:noreply, state}
  end

  def handle_info(_info, state) do
    {:noreply, state}
  end

  def block_spawn(id, call) do
    {:ok, pid} =
      Task.start(call)

    EventBroker.subscribe(pid, [
      this_module_filter(),
      tx_id_filter(id)
    ])
  end

  @spec read(String.t(), {binary(), any()}) :: any()
  def read(node_id, {id, key}) do
    pid = Registry.whereis(node_id, __MODULE__)
    GenServer.call(pid, {:read, {id, key}}, :infinity)
  end

  @spec write(String.t(), {binary(), list({any(), any()})}) :: :ok
  def write(node_id, {id, kvlist}) do
    pid = Registry.whereis(node_id, __MODULE__)
    GenServer.call(pid, {:write, {id, kvlist}}, :infinity)
  end

  @spec append(String.t(), {binary(), list({any(), any()})}) :: :ok
  def append(node_id, {id, kvlist}) do
    pid = Registry.whereis(node_id, __MODULE__)
    GenServer.call(pid, {:append, {id, kvlist}}, :infinity)
  end

  @spec order(String.t(), [binary()]) :: :ok
  def order(node_id, txs) do
    pid = Registry.whereis(node_id, __MODULE__)
    GenServer.cast(pid, {:order, txs})
  end

  @spec blocking_read(String.t(), {binary(), any()}, GenServer.from()) :: :ok
  def blocking_read(node_id, {id, key}, from) do
    block(from, id, fn -> read(node_id, {id, key}) end)
  end

  @spec blocking_write(String.t(), {binary(), [any()]}, GenServer.from()) ::
          :ok
  def blocking_write(node_id, {id, kvlist}, from) do
    block(from, id, fn ->
      write(node_id, {id, kvlist})
    end)
  end

  @spec block(GenServer.from(), binary(), (-> any())) :: :ok
  def block(from, tx_id, call) do
    receive do
      %EventBroker.Event{body: %__MODULE__.OrderEvent{tx_id: ^tx_id}} ->
        result = call.()
        GenServer.reply(from, result)

      _ ->
        IO.puts("this should be unreachable")
    end

    EventBroker.unsubscribe_me([
      this_module_filter(),
      tx_id_filter(tx_id)
    ])
  end

  def this_module_filter() do
    %EventBroker.Filters.SourceModule{module: __MODULE__}
  end

  def tx_id_filter(tx_id) do
    %__MODULE__.TxIdFilter{tx_id: tx_id}
  end
end<|MERGE_RESOLUTION|>--- conflicted
+++ resolved
@@ -27,15 +27,12 @@
     field(:tx_id, binary())
   end
 
-<<<<<<< HEAD
-  @spec start_link([startup_options()]) :: GenServer.on_start()
-=======
   deffilter TxIdFilter, tx_id: binary() do
     %EventBroker.Event{body: %{tx_id: ^tx_id}} -> true
     _ -> false
   end
 
->>>>>>> 19788c39
+  @spec start_link([startup_options()]) :: GenServer.on_start()
   def start_link(args \\ []) do
     name = Registry.name(args[:node_id], __MODULE__)
     GenServer.start_link(__MODULE__, args, name: name)
