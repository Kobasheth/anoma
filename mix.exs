defmodule Anoma.MixProject do
  use Mix.Project

  @version "0.21.0"

  def project do
    [
      app: :anoma,
      version: @version,
      elixir: "~> 1.15",
      start_permanent: Mix.env() == :prod,
      deps: deps(),
      dialyzer: [
        plt_local_path: "plts/anoma.plt",
        plt_core_path: "plts/core.plt",
        flags: ["-Wno_improper_lists"],
        plt_add_apps: [:mix, :ex_unit]
      ],
      # Docs
      name: "Anoma",
      docs: docs(),
      # Nockma eval
      escript: escript(),
      # Burrito release
      releases: releases(),
      package: package()
    ]
  end

  def releases do
    [
      anoma: [
        steps: [:assemble, &Burrito.wrap/1],
        burrito: [
          targets: [
            linux: [os: :linux, cpu: :x86_64]
            # macos: [os: :darwin, cpu: :x86_64],
            # macos_m1: [os: :darwin, cpu: :aarch64],
            # windows: [os: :windows, cpu: :x86_64]
          ]
        ]
      ]
    ]
  end

  # Run "mix help compile.app" to learn about applications.
  def application do
    [
      mod: {Anoma, []},
      extra_applications: [
        :logger,
        :crypto,
        :mnesia,
        :observer,
        :wx,
        :runtime_tools,
        :debugger,
        :enacl,
        :tools
      ]
    ]
  end

  # Run "mix help deps" to learn about dependencies.
  defp deps do
    [
      {:enacl, git: "https://github.com/anoma/enacl/"},
      {:mnesia_rocksdb, git: "https://github.com/mariari/mnesia_rocksdb"},
      {:murmur, "~> 2.0"},
      {:typed_struct, "~> 0.3.0"},
      {:recon, "~> 2.5.4"},
      {:rexbug, ">= 2.0.0-rc1"},
      # until the next Kino release
      {:kino_kroki, "~> 0.1.0"},
      {:kino, git: "https://github.com/livebook-dev/kino", override: true},
      {:ex_doc, "~> 0.31", only: [:dev], runtime: false},
      {:dialyxir, "~> 1.3", only: [:dev], runtime: false},
      {:optimus, "~> 0.2"},
      {:burrito, "~> 1.1.0"},
      {:toml, "~> 0.7"},
      {:cairo,
       git: "https://github.com/anoma/aarm-cairo",
       rev: "25cca99ec27f03f7769016072a1013f5d39ba2a3"},
      {:plug_crypto, "~> 2.0"},
      {:memoize, "~> 1.4.3"},
      {:msgpack, "~> 0.8.1"},
      {:qex, ">= 0.5.1"}
    ]
  end

  defp docs do
    [
      main: "readme",
      extras: extras(),
      source_ref: "v#{@version}",
      javascript_config_path: "./.doc-versions.js",
      extra_section: "GUIDES",
      groups_for_extras: group_for_extras(),
      groups_for_modules: group_for_modules(),
      before_closing_body_tag: &docs_before_closing_body_tag/1
    ]
  end

  def package do
    [
      maintainers: ["Mariari", " Raymond E. Pasco"],
      name: :anoma,
      licenses: ["MIT"]
    ]
  end

  def group_for_modules() do
    [
<<<<<<< HEAD
      "Resource Machine": [~r/^Nock.?/, ~r/^Noun.?/, ~r/^Anoma.RM.?/],
=======
      "Resource Machine": [
        ~r/^Anoma.RM.?/,
        ~r/^Anoma.Resource.?/,
        ~r/^Anoma.ShieldedResource.?/
      ],
>>>>>>> 6bf94321
      "Anoma Actors": [Anoma.Node],
      Mempool: ~r/^Anoma.Node.Mempool.?/,
      Executor: ~r/^Anoma.Node.Executor.?/,
      Identity: [~r/^Anoma.Identity.?/, ~r/^Anoma.Node.Identity.?/],
      Intents: ~r/^Anoma.Node.Intent.?/,
      Storage: [~r/^Anoma.Node.Storage.?/, Anoma.Node.Storage, Anoma.Order],
      Transport: ~r/^Anoma.Node.Transport.?/,
      Examples: ~r/^Examples.?/,
      "Cryptographic Primitives": [~r/^Anoma.Crypto.?/],
      Solver: [~r/^Anoma.Node.Solver.?/],
      "General Engines": [~r/^Anoma.Node.?/],
      "CLI Engine": [~r/^Anoma.Cli.?/],
      Nock: [~r/^Nock.?/, ~r/^Noun.?/],
      CommitmentTree: [~r/^CommitmentTree.?/],
      EventBroker: ~r/^EventBroker.?/,
      Utilities: [Anoma.Utility, Anoma.Mnesia, Anoma.Communicator],
      "Test Helpers": ~r/^TestHelper.?/
    ]
  end

  def group_for_extras() do
    [
      "Guide Index": "documentation/index_docs.livemd",
      "Contributors Guide": ~r/documentation\/contributing\/.?/,
      "Contributors Guide": "documentation/CONTRIBUTING.livemd",
      "Visualizing Anoma": ~r/documentation\/visualization\/.?/,
      "Visualizing Anoma": "documentation/visualization.livemd",
      "Nock Environment": ~r/documentation\/hoon\/.?/,
      "Nock Environment": "documentation/hoon.livemd"
    ]
  end

  def extras() do
    ["README.md" | all_docs("./documentation")]
  end

  def escript do
    [
      main_module: Anoma.Cli,
      name: "anoma",
      app: nil
    ]
  end

  defp docs_before_closing_body_tag(:html) do
    # https://hexdocs.pm/ex_doc/readme.html#extensions
    """
    <script src="https://cdn.jsdelivr.net/npm/mermaid@10.7.0/dist/mermaid.min.js"></script>
    <script>
    document.addEventListener("DOMContentLoaded", function () {
    mermaid.initialize({
      startOnLoad: false,
      theme: document.body.className.includes("dark") ? "dark" : "default"
    });
    let id = 0;
    for (const codeEl of document.querySelectorAll("pre code.mermaid")) {
      const preEl = codeEl.parentElement;
      const graphDefinition = codeEl.textContent;
      const graphEl = document.createElement("div");
      const graphId = "mermaid-graph-" + id++;
      mermaid.render(graphId, graphDefinition).then(({svg, bindFunctions}) => {
        graphEl.innerHTML = svg;
        bindFunctions?.(graphEl);
        preEl.insertAdjacentElement("afterend", graphEl);
        preEl.remove();
      });
    }
    });
    </script>
    <script src="https://cdn.jsdelivr.net/npm/vega@5.20.2"></script>
    <script src="https://cdn.jsdelivr.net/npm/vega-lite@5.1.1"></script>
    <script src="https://cdn.jsdelivr.net/npm/vega-embed@6.18.2"></script>
    <script>
    document.addEventListener("DOMContentLoaded", function () {
    for (const codeEl of document.querySelectorAll("pre code.vega-lite")) {
      try {
        const preEl = codeEl.parentElement;
        const spec = JSON.parse(codeEl.textContent);
        const plotEl = document.createElement("div");
        preEl.insertAdjacentElement("afterend", plotEl);
        vegaEmbed(plotEl, spec);
        preEl.remove();
      } catch (error) {
        console.log("Failed to render Vega-Lite plot: " + error)
      }
    }
    });
    </script>
    """
  end

  defp docs_before_closing_body_tag(_), do: ""

  defp all_docs(dir) do
    [dir | dir_from_path(dir)]
    |> Stream.map(fn x -> Path.wildcard(Path.join(x, "*livemd")) end)
    |> Stream.concat()
    |> Enum.sort()
  end

  defp dir_from_path(dir) do
    File.ls!(dir)
    |> Stream.map(&Path.join(dir, &1))
    |> Stream.filter(&File.dir?(&1))
    |> Enum.map(fn x -> [x | dir_from_path(x)] end)
    |> Enum.concat()
  end
end<|MERGE_RESOLUTION|>--- conflicted
+++ resolved
@@ -111,15 +111,11 @@
 
   def group_for_modules() do
     [
-<<<<<<< HEAD
-      "Resource Machine": [~r/^Nock.?/, ~r/^Noun.?/, ~r/^Anoma.RM.?/],
-=======
       "Resource Machine": [
         ~r/^Anoma.RM.?/,
         ~r/^Anoma.Resource.?/,
         ~r/^Anoma.ShieldedResource.?/
       ],
->>>>>>> 6bf94321
       "Anoma Actors": [Anoma.Node],
       Mempool: ~r/^Anoma.Node.Mempool.?/,
       Executor: ~r/^Anoma.Node.Executor.?/,
