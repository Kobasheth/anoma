defmodule Anoma.MixProject do
  use Mix.Project

  def version do
    {ver, _} = Code.eval_file("version.exs", ".")
    ver
  end

  def project do
    [
      apps_path: "apps",
      version: version(),
      elixir: "~> 1.17",
      start_permanent: Mix.env() == :prod,
      deps: deps(),
      dialyzer: [
        plt_local_path: "plts/anoma.plt",
        plt_core_path: "plts/core.plt",
        flags: [
<<<<<<< HEAD
          # Checks for functions which can only return via an exception.
          "-Werror_handling",
          # Turn off the warning for improper lists, because we use
          # bare cons frequently and deliberately.
=======
          # Check for functions whose specs include types the function
          # can never return.
          "-Wextra_return",
>>>>>>> b5d59952
          "-Wno_improper_lists"
        ],
        plt_add_apps: [:mix, :ex_unit]
      ],
      # Docs
      name: "Anoma",
      docs: docs(),
      # Nockma eval
      escript: escript(),
      releases: releases(),
      package: package(),
      # these options are required for running `mix compile` in the umbrella.
      # make changes here and in apps/anoma_protobuf/mix.exs
      protoc_options: [
        elixir_out: "apps/anoma_protobuf/lib/anoma/protobuf",
        proto_files: ["apps/anoma_protobuf/priv/protobuf"],
        extra_opts:
          "one_file_per_module=true,gen_descriptors=true,plugins=grpc"
      ]
    ]
  end

  def releases do
    [
      anoma_client: [
        include_executables_for: [:unix],
        applications: [
          {:anoma_client, :permanent}
        ]
      ],
      anoma: [
        include_executables_for: [:unix, :windows],
        applications: [
          anoma_node: :permanent,
          event_broker: :permanent
        ]
      ]
    ]
  end

  # Run "mix help deps" to learn about dependencies.
  defp deps do
    []
  end

  defp docs do
    [
      main: "readme",
      extras: extras(),
      source_ref: "v#{version()}",
      javascript_config_path: "./.doc-versions.js",
      extra_section: "GUIDES",
      groups_for_extras: group_for_extras(),
      groups_for_modules: group_for_modules(),
      before_closing_body_tag: &docs_before_closing_body_tag/1
    ]
  end

  def package do
    [
      maintainers: ["Mariari", " Raymond E. Pasco"],
      name: :anoma,
      licenses: ["MIT"]
    ]
  end

  def group_for_modules() do
    [
      "Resource Machine": [
        ~r/^Anoma.RM.?/,
        ~r/^Anoma.Resource.?/,
        ~r/^Anoma.CairoResource.Resource.?/
      ],
      "Anoma Actors": [Anoma.Node],
      Mempool: ~r/^Anoma.Node.Mempool.?/,
      Executor: ~r/^Anoma.Node.Executor.?/,
      Identity: [~r/^Anoma.Identity.?/, ~r/^Anoma.Node.Identity.?/],
      Intents: ~r/^Anoma.Node.Intent.?/,
      Storage: [~r/^Anoma.Node.Storage.?/, Anoma.Node.Storage, Anoma.Order],
      Transport: ~r/^Anoma.Node.Transport.?/,
      Examples: ~r/^Examples.?/,
      "Cryptographic Primitives": [~r/^Anoma.Crypto.?/],
      Solver: [~r/^Anoma.Node.Solver.?/],
      "General Engines": [~r/^Anoma.Node.?/],
      "CLI Engine": [~r/^Anoma.Cli.?/],
      Nock: [~r/^Nock.?/, ~r/^Noun.?/],
      CommitmentTree: [~r/^CommitmentTree.?/],
      EventBroker: ~r/^EventBroker.?/,
      Utilities: [Anoma.Utility, Anoma.Mnesia, Anoma.Communicator],
      "Test Helpers": ~r/^TestHelper.?/
    ]
  end

  def group_for_extras() do
    [
      "Guide Index": "documentation/index_docs.livemd",
      "Contributors Guide": ~r/documentation\/contributing\/.?/,
      "Contributors Guide": "documentation/CONTRIBUTING.livemd",
      "Visualizing Anoma": ~r/documentation\/visualization\/.?/,
      "Visualizing Anoma": "documentation/visualization.livemd",
      "Nock Environment": ~r/documentation\/hoon\/.?/,
      "Nock Environment": "documentation/hoon.livemd"
    ]
  end

  def extras() do
    ["README.md" | all_docs("./documentation")]
  end

  # Run "mix help compile.app" to learn about applications.
  def application do
    [
      extra_applications: [
        :observer,
        :wx
      ]
    ]
  end

  def escript do
    [
      main_module: Anoma.Cli,
      name: "anoma",
      app: nil
    ]
  end

  defp docs_before_closing_body_tag(:html) do
    # https://hexdocs.pm/ex_doc/readme.html#extensions
    """
    <script src="https://cdn.jsdelivr.net/npm/mermaid@10.7.0/dist/mermaid.min.js"></script>
    <script>
    document.addEventListener("DOMContentLoaded", function () {
    mermaid.initialize({
      startOnLoad: false,
      theme: document.body.className.includes("dark") ? "dark" : "default"
    });
    let id = 0;
    for (const codeEl of document.querySelectorAll("pre code.mermaid")) {
      const preEl = codeEl.parentElement;
      const graphDefinition = codeEl.textContent;
      const graphEl = document.createElement("div");
      const graphId = "mermaid-graph-" + id++;
      mermaid.render(graphId, graphDefinition).then(({svg, bindFunctions}) => {
        graphEl.innerHTML = svg;
        bindFunctions?.(graphEl);
        preEl.insertAdjacentElement("afterend", graphEl);
        preEl.remove();
      });
    }
    });
    </script>
    <script src="https://cdn.jsdelivr.net/npm/vega@5.20.2"></script>
    <script src="https://cdn.jsdelivr.net/npm/vega-lite@5.1.1"></script>
    <script src="https://cdn.jsdelivr.net/npm/vega-embed@6.18.2"></script>
    <script>
    document.addEventListener("DOMContentLoaded", function () {
    for (const codeEl of document.querySelectorAll("pre code.vega-lite")) {
      try {
        const preEl = codeEl.parentElement;
        const spec = JSON.parse(codeEl.textContent);
        const plotEl = document.createElement("div");
        preEl.insertAdjacentElement("afterend", plotEl);
        vegaEmbed(plotEl, spec);
        preEl.remove();
      } catch (error) {
        console.log("Failed to render Vega-Lite plot: " + error)
      }
    }
    });
    </script>
    """
  end

  defp docs_before_closing_body_tag(_), do: ""

  defp all_docs(dir) do
    [dir | dir_from_path(dir)]
    |> Stream.map(fn x -> Path.wildcard(Path.join(x, "*livemd")) end)
    |> Stream.concat()
    |> Enum.sort()
  end

  defp dir_from_path(dir) do
    File.ls!(dir)
    |> Stream.map(&Path.join(dir, &1))
    |> Stream.filter(&File.dir?(&1))
    |> Enum.map(fn x -> [x | dir_from_path(x)] end)
    |> Enum.concat()
  end
end<|MERGE_RESOLUTION|>--- conflicted
+++ resolved
@@ -17,16 +17,13 @@
         plt_local_path: "plts/anoma.plt",
         plt_core_path: "plts/core.plt",
         flags: [
-<<<<<<< HEAD
           # Checks for functions which can only return via an exception.
           "-Werror_handling",
-          # Turn off the warning for improper lists, because we use
-          # bare cons frequently and deliberately.
-=======
           # Check for functions whose specs include types the function
           # can never return.
           "-Wextra_return",
->>>>>>> b5d59952
+          # Turn off the warning for improper lists, because we use
+          # bare cons frequently and deliberately.
           "-Wno_improper_lists"
         ],
         plt_add_apps: [:mix, :ex_unit]
